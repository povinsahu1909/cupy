--- conflicted
+++ resolved
@@ -695,7 +695,6 @@
 }
 '''
 
-<<<<<<< HEAD
 rk_noncentral_chisquare_definition = '''
 __device__ double rk_noncentral_chisquare(
     rk_state *state, double df, double nonc)
@@ -723,7 +722,9 @@
 {
     double t = rk_noncentral_chisquare(state, dfnum, nonc) * dfden;
     return t / (rk_chisquare(state, dfden) * dfnum);
-=======
+}
+'''
+
 rk_zipf_definition = '''
 __device__ long rk_zipf(rk_state *state, double a)
 {
@@ -761,7 +762,6 @@
     do {
         *U = rk_double(state);
     } while (*U <= 0.0 || *U >= 1.0);
->>>>>>> 2810202c
 }
 '''
 
@@ -880,50 +880,7 @@
     loop_prep="rk_state internal_state;"
 )
 
-definitions = \
-    [rk_basic_difinition, loggam_definition,
-     rk_poisson_mult_definition, rk_poisson_ptrs_definition,
-     rk_poisson_definition]
-poisson_kernel = core.ElementwiseKernel(
-    'T lam, uint32 seed', 'Y y',
-    '''
-    rk_seed(seed + i, &internal_state);
-    y = rk_poisson(&internal_state, lam);
-    ''',
-    'poisson_kernel',
-    preamble=''.join(definitions),
-    loop_prep="rk_state internal_state;"
-)
-
 definitions = [
-    rk_basic_difinition, rk_gauss_definition,
-    rk_standard_exponential_definition, rk_standard_gamma_definition]
-standard_gamma_kernel = core.ElementwiseKernel(
-    'T shape, uint64 seed', 'Y y',
-    '''
-    rk_seed(seed + i, &internal_state);
-    y = rk_standard_gamma(&internal_state, shape);
-    ''',
-    'standard_gamma_kernel',
-    preamble=''.join(definitions),
-    loop_prep="rk_state internal_state;"
-)
-
-definitions = [
-    rk_basic_difinition, rk_vonmises_definition]
-vonmises_kernel = core.ElementwiseKernel(
-    'S mu, T kappa, uint64 seed', 'Y y',
-    '''
-    rk_seed(seed + i, &internal_state);
-    y = rk_vonmises(&internal_state, mu, kappa);
-    ''',
-    'vonmises_kernel',
-    preamble=''.join(definitions),
-    loop_prep="rk_state internal_state;"
-)
-
-definitions = [
-<<<<<<< HEAD
     rk_basic_difinition, loggam_definition, rk_gauss_definition,
     rk_standard_exponential_definition, rk_standard_gamma_definition,
     rk_chisquare_definition, rk_poisson_mult_definition,
@@ -936,22 +893,11 @@
     y = rk_noncentral_chisquare(&internal_state, df, nonc);
     ''',
     'noncentral_chisquare_kernel',
-=======
-    rk_basic_difinition, rk_zipf_definition]
-zipf_kernel = core.ElementwiseKernel(
-    'T a, uint64 seed', 'Y y',
-    '''
-    rk_seed(seed + i, &internal_state);
-    y = rk_zipf(&internal_state, a);
-    ''',
-    'zipf_kernel',
->>>>>>> 2810202c
     preamble=''.join(definitions),
     loop_prep="rk_state internal_state;"
 )
 
 definitions = [
-<<<<<<< HEAD
     rk_basic_difinition, loggam_definition, rk_gauss_definition,
     rk_standard_exponential_definition, rk_standard_gamma_definition,
     rk_chisquare_definition, rk_poisson_mult_definition,
@@ -964,7 +910,66 @@
     y = rk_noncentral_f(&internal_state, dfnum, dfden, nonc);
     ''',
     'noncentral_f_kernel',
-=======
+    preamble=''.join(definitions),
+    loop_prep="rk_state internal_state;"
+)
+
+definitions = \
+    [rk_basic_difinition, loggam_definition,
+     rk_poisson_mult_definition, rk_poisson_ptrs_definition,
+     rk_poisson_definition]
+poisson_kernel = core.ElementwiseKernel(
+    'T lam, uint32 seed', 'Y y',
+    '''
+    rk_seed(seed + i, &internal_state);
+    y = rk_poisson(&internal_state, lam);
+    ''',
+    'poisson_kernel',
+    preamble=''.join(definitions),
+    loop_prep="rk_state internal_state;"
+)
+
+definitions = [
+    rk_basic_difinition, rk_gauss_definition,
+    rk_standard_exponential_definition, rk_standard_gamma_definition]
+standard_gamma_kernel = core.ElementwiseKernel(
+    'T shape, uint64 seed', 'Y y',
+    '''
+    rk_seed(seed + i, &internal_state);
+    y = rk_standard_gamma(&internal_state, shape);
+    ''',
+    'standard_gamma_kernel',
+    preamble=''.join(definitions),
+    loop_prep="rk_state internal_state;"
+)
+
+definitions = [
+    rk_basic_difinition, rk_vonmises_definition]
+vonmises_kernel = core.ElementwiseKernel(
+    'S mu, T kappa, uint64 seed', 'Y y',
+    '''
+    rk_seed(seed + i, &internal_state);
+    y = rk_vonmises(&internal_state, mu, kappa);
+    ''',
+    'vonmises_kernel',
+    preamble=''.join(definitions),
+    loop_prep="rk_state internal_state;"
+)
+
+definitions = [
+    rk_basic_difinition, rk_zipf_definition]
+zipf_kernel = core.ElementwiseKernel(
+    'T a, uint64 seed', 'Y y',
+    '''
+    rk_seed(seed + i, &internal_state);
+    y = rk_zipf(&internal_state, a);
+    ''',
+    'zipf_kernel',
+    preamble=''.join(definitions),
+    loop_prep="rk_state internal_state;"
+)
+
+definitions = [
     rk_basic_difinition, open_uniform_definition]
 open_uniform_kernel = core.ElementwiseKernel(
     'uint64 seed', 'Y y',
@@ -973,7 +978,6 @@
     open_uniform(&internal_state, &y);
     ''',
     'open_uniform_kernel',
->>>>>>> 2810202c
     preamble=''.join(definitions),
     loop_prep="rk_state internal_state;"
 )