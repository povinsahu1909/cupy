--- conflicted
+++ resolved
@@ -61,7 +61,6 @@
     return rs.binomial(n, p, size, dtype)
 
 
-<<<<<<< HEAD
 def chisquare(df, size=None, dtype=float):
     """Chi-square distribution.
 
@@ -73,7 +72,22 @@
 
     Args:
         df (int): Degree of freedom :math:`k`.
-=======
+        size (int or tuple of ints): The shape of the array. If ``None``, a
+            zero-dimensional array is generated.
+        dtype: Data type specifier. Only :class:`numpy.float32` and
+            :class:`numpy.float64` types are allowed.
+
+    Returns:
+        cupy.ndarray: Samples drawn from the chi-square distribution.
+
+    .. seealso::
+        :func:`cupy.random.RandomState.chisquare`
+        :func:`numpy.random.chisquare`
+    """
+    rs = generator.get_random_state()
+    return rs.chisquare(df, size, dtype)
+
+
 def dirichlet(alpha, size=None, dtype=float):
     """Dirichlet distribution.
 
@@ -88,23 +102,13 @@
     Args:
         alpha (array): Parameters of the dirichlet distribution
             :math:`\\alpha`.
->>>>>>> 7ab65ec8
-        size (int or tuple of ints): The shape of the array. If ``None``, a
-            zero-dimensional array is generated.
-        dtype: Data type specifier. Only :class:`numpy.float32` and
-            :class:`numpy.float64` types are allowed.
-
-    Returns:
-<<<<<<< HEAD
-        cupy.ndarray: Samples drawn from the chi-square distribution.
-
-    .. seealso::
-        :func:`cupy.random.RandomState.chisquare`
-        :func:`numpy.random.chisquare`
-    """
-    rs = generator.get_random_state()
-    return rs.chisquare(df, size, dtype)
-=======
+
+        size (int or tuple of ints): The shape of the array. If ``None``, a
+            zero-dimensional array is generated.
+        dtype: Data type specifier. Only :class:`numpy.float32` and
+            :class:`numpy.float64` types are allowed.
+
+    Returns:
         cupy.ndarray: Samples drawn from the dirichret destribution.
 
     .. seealso::
@@ -113,7 +117,6 @@
     """
     rs = generator.get_random_state()
     return rs.dirichlet(alpha, size, dtype)
->>>>>>> 7ab65ec8
 
 
 def gumbel(loc=0.0, scale=1.0, size=None, dtype=float):
