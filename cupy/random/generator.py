import atexit
import binascii
import functools
import operator
import os
import time

import numpy
import six

import cupy
from cupy import core
from cupy import cuda
from cupy.cuda import curand
from cupy.cuda import device
from cupy.random import _kernels


class RandomState(object):

    """Portable container of a pseudo-random number generator.

    An instance of this class holds the state of a random number generator. The
    state is available only on the device which has been current at the
    initialization of the instance.

    Functions of :mod:`cupy.random` use global instances of this class.
    Different instances are used for different devices. The global state for
    the current device can be obtained by the
    :func:`cupy.random.get_random_state` function.

    Args:
        seed (None or int): Seed of the random number generator. See the
            :meth:`~cupy.random.RandomState.seed` method for detail.
        method (int): Method of the random number generator. Following values
            are available::

               cupy.cuda.curand.CURAND_RNG_PSEUDO_DEFAULT
               cupy.cuda.curand.CURAND_RNG_XORWOW
               cupy.cuda.curand.CURAND_RNG_MRG32K3A
               cupy.cuda.curand.CURAND_RNG_MTGP32
               cupy.cuda.curand.CURAND_RNG_MT19937
               cupy.cuda.curand.CURAND_RNG_PHILOX4_32_10

    """

    def __init__(self, seed=None, method=curand.CURAND_RNG_PSEUDO_DEFAULT):
        self._generator = curand.createGenerator(method)
        self.seed(seed)

    def __del__(self):
        # When createGenerator raises an error, _generator is not initialized
        if hasattr(self, '_generator'):
            curand.destroyGenerator(self._generator)

    def _generate_normal(self, func, size, dtype, *args):
        # curand functions below don't support odd size.
        # * curand.generateNormal
        # * curand.generateNormalDouble
        # * curand.generateLogNormal
        # * curand.generateLogNormalDouble
        size = core.get_size(size)
        element_size = six.moves.reduce(operator.mul, size, 1)
        if element_size % 2 == 0:
            out = cupy.empty(size, dtype=dtype)
            func(self._generator, out.data.ptr, out.size, *args)
            return out
        else:
            out = cupy.empty((element_size + 1,), dtype=dtype)
            func(self._generator, out.data.ptr, out.size, *args)
            return out[:element_size].reshape(size)

    # NumPy compatible functions

    def beta(self, a, b, size=None, dtype=float):
        """Returns an array of samples drawn from the beta distribution.

        .. seealso::
            :func:`cupy.random.beta` for full documentation,
            :meth:`numpy.random.RandomState.beta`
        """
        a, b = cupy.asarray(a), cupy.asarray(b)
        if size is None:
            size = cupy.broadcast(a, b).shape
        y = cupy.empty(shape=size, dtype=dtype)
        _kernels.beta_kernel(a, b, self.rk_seed, y)
        self.rk_seed += cupy.core.internal.prod(size)
        return y

    def binomial(self, n, p, size=None, dtype=int):
        """Returns an array of samples drawn from the binomial distribution.

        .. seealso::
            :func:`cupy.random.binomial` for full documentation,
            :meth:`numpy.random.RandomState.binomial`
        """
        n, p = cupy.asarray(n), cupy.asarray(p)
        if size is None:
            size = cupy.broadcast(n, p).shape
        y = cupy.empty(shape=size, dtype=dtype)
        _kernels.binomial_kernel(n, p, self.rk_seed, y)
        self.rk_seed += cupy.core.internal.prod(size)
        return y

    def chisquare(self, df, size=None, dtype=float):
        """Returns an array of samples drawn from the chi-square distribution.

        .. seealso::
            :func:`cupy.random.chisquare` for full documentation,
            :meth:`numpy.random.RandomState.chisquare`
        """
        df = cupy.asarray(df)
        if size is None:
            size = df.shape
        y = cupy.empty(shape=size, dtype=dtype)
        _kernels.chisquare_kernel(df, self.rk_seed, y)
        self.rk_seed += numpy.prod(size)
        return y

    def dirichlet(self, alpha, size=None, dtype=float):
        """Returns an array of samples drawn from the dirichlet distribution.

        .. seealso::
            :func:`cupy.random.dirichlet` for full documentation,
            :meth:`numpy.random.RandomState.dirichlet`
        """
        alpha = cupy.asarray(alpha)
        if size is None:
            size = alpha.shape
        else:
            size += alpha.shape
        y = cupy.empty(shape=size, dtype=dtype)
        _kernels.standard_gamma_kernel(alpha, self.rk_seed, y)
        y /= y.sum(axis=-1, keepdims=True)
        self.rk_seed += cupy.core.internal.prod(size)
        return y

    def gamma(self, shape, scale=1.0, size=None, dtype=float):
        """Returns an array of samples drawn from a gamma distribution.

        .. seealso::
            :func:`cupy.random.gamma` for full documentation,
            :meth:`numpy.random.RandomState.gamma`
        """
        shape, scale = cupy.asarray(shape), cupy.asarray(scale)
        if size is None:
            size = cupy.broadcast(shape, scale).shape
        y = cupy.empty(shape=size, dtype=dtype)
        _kernels.standard_gamma_kernel(shape, self.rk_seed, y)
        y *= scale
        self.rk_seed += numpy.prod(size)
        return y

    _laplace_kernel = core.ElementwiseKernel(
        'T x, T loc, T scale', 'T y',
        'y = T(loc) + T(scale) * ((x < 0.5) ? log(x + x): -log(2.0 - x - x))',
        'laplace_kernel')

    def laplace(self, loc=0.0, scale=1.0, size=None, dtype=float):
        """Returns an array of samples drawn from the laplace distribution.

        .. seealso::
            :func:`cupy.random.laplace` for full documentation,
            :meth:`numpy.random.RandomState.laplace`
        """
        x = self.random_sample(size=size, dtype=dtype)
        if not numpy.isscalar(loc):
            loc = cupy.asarray(loc, dtype)
        if not numpy.isscalar(scale):
            scale = cupy.asarray(scale, dtype)
        RandomState._laplace_kernel(x, loc, scale, x)
        return x

    def lognormal(self, mean=0.0, sigma=1.0, size=None, dtype=float):
        """Returns an array of samples drawn from a log normal distribution.

        .. seealso::
            :func:`cupy.random.lognormal` for full documentation,
            :meth:`numpy.random.RandomState.lognormal`

        """
        dtype = _check_and_get_dtype(dtype)
        if dtype.char == 'f':
            func = curand.generateLogNormal
        else:
            func = curand.generateLogNormalDouble
        return self._generate_normal(func, size, dtype, mean, sigma)

    def normal(self, loc=0.0, scale=1.0, size=None, dtype=float):
        """Returns an array of normally distributed samples.

        .. seealso::
            :func:`cupy.random.normal` for full documentation,
            :meth:`numpy.random.RandomState.normal`

        """
        dtype = _check_and_get_dtype(dtype)
        if dtype.char == 'f':
            func = curand.generateNormal
        else:
            func = curand.generateNormalDouble
        return self._generate_normal(func, size, dtype, loc, scale)

    def rand(self, *size, **kwarg):
        """Returns uniform random values over the interval ``[0, 1)``.

        .. seealso::
            :func:`cupy.random.rand` for full documentation,
            :meth:`numpy.random.RandomState.rand`

        """
        dtype = kwarg.pop('dtype', float)
        if kwarg:
            raise TypeError('rand() got unexpected keyword arguments %s'
                            % ', '.join(kwarg.keys()))
        return self.random_sample(size=size, dtype=dtype)

    def randn(self, *size, **kwarg):
        """Returns an array of standard normal random values.

        .. seealso::
            :func:`cupy.random.randn` for full documentation,
            :meth:`numpy.random.RandomState.randn`

        """
        dtype = kwarg.pop('dtype', float)
        if kwarg:
            raise TypeError('randn() got unexpected keyword arguments %s'
                            % ', '.join(kwarg.keys()))
        return self.normal(size=size, dtype=dtype)

    _1m_kernel = core.ElementwiseKernel(
        '', 'T x', 'x = 1 - x', 'cupy_random_1_minus_x')

    def _random_sample_raw(self, size, dtype):
        dtype = _check_and_get_dtype(dtype)
        out = cupy.empty(size, dtype=dtype)
        if dtype.char == 'f':
            func = curand.generateUniform
        else:
            func = curand.generateUniformDouble
        func(self._generator, out.data.ptr, out.size)
        return out

    def random_sample(self, size=None, dtype=float):
        """Returns an array of random values over the interval ``[0, 1)``.

        .. seealso::
            :func:`cupy.random.random_sample` for full documentation,
            :meth:`numpy.random.RandomState.random_sample`

        """
        out = self._random_sample_raw(size, dtype)
        RandomState._1m_kernel(out)
        return out

    def _interval(self, mx, size):
        """Generate multiple integers independently sampled uniformly from ``[0, mx]``.

        Args:
            mx (int): Upper bound of the interval
            size (None or int or tuple): Shape of the array or the scalar
                returned.
        Returns:
            int or cupy.ndarray: If ``None``, an :class:`cupy.ndarray` with
            shape ``()`` is returned.
            If ``int``, 1-D array of length size is returned.
            If ``tuple``, multi-dimensional array with shape
            ``size`` is returned.
            Currently, only 32 bit integers can be sampled.
            If 0 :math:`\\leq` ``mx`` :math:`\\leq` 0x7fffffff,
            a ``numpy.int32`` array is returned.
            If 0x80000000 :math:`\\leq` ``mx`` :math:`\\leq` 0xffffffff,
            a ``numpy.uint32`` array is returned.
        """  # NOQA
        if size is None:
            return self._interval(mx, 1).reshape(())
        elif isinstance(size, int):
            size = (size, )

        if mx == 0:
            return cupy.zeros(size, dtype=numpy.int32)

        if mx < 0:
            raise ValueError(
                'mx must be non-negative (actual: {})'.format(mx))
        elif mx <= 0x7fffffff:
            dtype = numpy.int32
        elif mx <= 0xffffffff:
            dtype = numpy.uint32
        else:
            raise ValueError(
                'mx must be within uint32 range (actual: {})'.format(mx))

        mask = (1 << mx.bit_length()) - 1
        mask = cupy.array(mask, dtype=dtype)

        n = functools.reduce(operator.mul, size, 1)

        sample = cupy.empty((n,), dtype=dtype)
        n_rem = n  # The number of remaining elements to sample
        ret = None
        while n_rem > 0:
            curand.generate(
                self._generator, sample.data.ptr, sample.size)
            # Drop the samples that exceed the upper limit
            sample &= mask
            success = sample <= mx

            if ret is None:
                # If the sampling has finished in the first iteration,
                # just return the sample.
                if success.all():
                    n_rem = 0
                    ret = sample
                    break

                # Allocate the return array.
                ret = cupy.empty((n,), dtype=dtype)

            n_succ = min(n_rem, int(success.sum()))
            ret[n - n_rem:n - n_rem + n_succ] = sample[success][:n_succ]
            n_rem -= n_succ

        assert n_rem == 0
        return ret.reshape(size)

    def seed(self, seed=None):
        """Resets the state of the random number generator with a seed.

        .. seealso::
            :func:`cupy.random.seed` for full documentation,
            :meth:`numpy.random.RandomState.seed`

        """
        if seed is None:
            try:
                seed_str = binascii.hexlify(os.urandom(8))
                seed = numpy.uint64(int(seed_str, 16))
            except NotImplementedError:
                seed = numpy.uint64(time.clock() * 1000000)
        else:
            seed = numpy.asarray(seed).astype(numpy.uint64, casting='safe')

        curand.setPseudoRandomGeneratorSeed(self._generator, seed)
        curand.setGeneratorOffset(self._generator, 0)

        self.rk_seed = numpy.uint64(seed)

<<<<<<< HEAD
    def standard_cauchy(self, size=None, dtype=float):
        """Returns an array of samples drawn from the standard cauchy distribution.

        .. seealso::
            :func:`cupy.random.standard_cauchy` for full documentation,
            :meth:`numpy.random.RandomState.standard_cauchy`
        """
        x = self.uniform(size=size, dtype=dtype)
        return cupy.tan(cupy.pi * (x - 0.5))
=======
    def standard_exponential(self, size=None, dtype=float):
        """Returns an array of samples drawn from the standard exp distribution.

         .. seealso::
            :func:`cupy.random.standard_exponential` for full documentation,
            :meth:`numpy.random.RandomState.standard_exponential`
        """
        x = self._random_sample_raw(size, dtype)
        return cupy.log(x, out=x)
>>>>>>> 489d91c5

    def standard_normal(self, size=None, dtype=float):
        """Returns samples drawn from the standard normal distribution.

        .. seealso::
            :func:`cupy.random.standard_normal` for full documentation,
            :meth:`numpy.random.RandomState.standard_normal`

        """
        return self.normal(size=size, dtype=dtype)

    def tomaxint(self, size=None):
        """Draws integers between 0 and max integer inclusive.

        Args:
            size (int or tuple of ints): Output shape.

        Returns:
            cupy.ndarray: Drawn samples.

        .. seealso::
            :meth:`numpy.random.RandomState.tomaxint`

        """
        if size is None:
            size = ()
        sample = cupy.empty(size, dtype=cupy.int_)
        # cupy.random only uses int32 random generator
        size_in_int = sample.dtype.itemsize // 4
        curand.generate(
            self._generator, sample.data.ptr, sample.size * size_in_int)

        # Disable sign bit
        sample &= cupy.iinfo(cupy.int_).max
        return sample

    _scale_kernel = core.ElementwiseKernel(
        'T low, T high', 'T x',
        'x = T(low) + x * T(high - low)',
        'cupy_scale')

    def uniform(self, low=0.0, high=1.0, size=None, dtype=float):
        """Returns an array of uniformly-distributed samples over an interval.

        .. seealso::
            :func:`cupy.random.uniform` for full documentation,
            :meth:`numpy.random.RandomState.uniform`

        """
        dtype = numpy.dtype(dtype)
        rand = self.random_sample(size=size, dtype=dtype)
        if not numpy.isscalar(low):
            low = cupy.asarray(low, dtype)
        if not numpy.isscalar(high):
            high = cupy.asarray(high, dtype)
        return RandomState._scale_kernel(low, high, rand)

    def choice(self, a, size=None, replace=True, p=None):
        """Returns an array of random values from a given 1-D array.

        .. seealso::
            :func:`cupy.random.choice` for full document,
            :func:`numpy.random.choice`

        """
        if a is None:
            raise ValueError('a must be 1-dimensional or an integer')
        if isinstance(a, cupy.ndarray) and a.ndim == 0:
            raise NotImplementedError
        if isinstance(a, six.integer_types):
            a_size = a
            if a_size <= 0:
                raise ValueError('a must be greater than 0')
        else:
            a = cupy.array(a, copy=False)
            if a.ndim != 1:
                raise ValueError('a must be 1-dimensional or an integer')
            else:
                a_size = len(a)
                if a_size == 0:
                    raise ValueError('a must be non-empty')

        if p is not None:
            p = cupy.array(p)
            if p.ndim != 1:
                raise ValueError('p must be 1-dimensional')
            if len(p) != a_size:
                raise ValueError('a and p must have same size')
            if not (p >= 0).all():
                raise ValueError('probabilities are not non-negative')
            p_sum = cupy.sum(p).get()
            if not numpy.allclose(p_sum, 1):
                raise ValueError('probabilities do not sum to 1')

        if size is None:
            raise NotImplementedError
        shape = size
        size = numpy.prod(shape)

        if not replace and p is None:
            if a_size < size:
                raise ValueError(
                    'Cannot take a larger sample than population when '
                    '\'replace=False\'')
            if isinstance(a, six.integer_types):
                indices = cupy.arange(a, dtype='l')
            else:
                indices = a.copy()
            self.shuffle(indices)
            return indices[:size].reshape(shape)

        if not replace:
            raise NotImplementedError

        if p is not None:
            p = cupy.broadcast_to(p, (size, a_size))
            index = cupy.argmax(cupy.log(p) +
                                self.gumbel(size=(size, a_size)),
                                axis=1)
            if not isinstance(shape, six.integer_types):
                index = cupy.reshape(index, shape)
        else:
            index = self.randint(0, a_size, size=shape)
            # Align the dtype with NumPy
            index = index.astype(cupy.int64, copy=False)

        if isinstance(a, six.integer_types):
            return index

        if index.ndim == 0:
            return cupy.array(a[index], dtype=a.dtype)

        return a[index]

    def shuffle(self, a):
        """Returns a shuffled array.

        .. seealso::
            :func:`cupy.random.shuffle` for full document,
            :func:`numpy.random.shuffle`

        """
        if not isinstance(a, cupy.ndarray):
            raise TypeError('The array must be cupy.ndarray')

        if a.ndim == 0:
            raise TypeError('An array whose ndim is 0 is not supported')

        a[:] = a[self.permutation(len(a))]

    def permutation(self, num):
        """Returns a permuted range."""
        if not isinstance(num, six.integer_types):
            raise TypeError('The data type of argument "num" must be integer')

        sample = cupy.empty((num), dtype=numpy.int32)
        curand.generate(self._generator, sample.data.ptr, num)
        if 128 < num <= 32 * 1024 * 1024:
            array = cupy.arange(num, dtype=numpy.int32)
            # apply sort of cache blocking
            block_size = 1 * 1024 * 1024
            # The block size above is a value determined from the L2 cache size
            # of GP100 (L2 cache size / size of int = 4MB / 4B = 1M). It may be
            # better to change the value base on the L2 cache size of the GPU
            # you use.
            # When num > block_size, cupy kernel: _cupy_permutation is to be
            # launched multiple times. However, it is observed that performance
            # will be degraded if the launch count is too many. Therefore,
            # the block size is adjusted so that launch count will not exceed
            # twelve Note that this twelve is the value determined from
            # measurement on GP100.
            while num // block_size > 12:
                block_size *= 2
            for j_start in range(0, num, block_size):
                j_end = j_start + block_size
                _cupy_permutation()(sample, j_start, j_end, array, size=num)
        else:
            # When num > 32M, argsort is used, because it is faster than
            # custom kernel. See https://github.com/cupy/cupy/pull/603.
            array = cupy.argsort(sample)
        return array

    _gumbel_kernel = core.ElementwiseKernel(
        'T x, T loc, T scale', 'T y',
        'y = T(loc) - log(-log(x)) * T(scale)',
        'gumbel_kernel')

    def gumbel(self, loc=0.0, scale=1.0, size=None, dtype=float):
        """Returns an array of samples drawn from a Gumbel distribution.

        .. seealso::
            :func:`cupy.random.gumbel` for full documentation,
            :meth:`numpy.random.RandomState.gumbel`
        """
        x = self._random_sample_raw(size=size, dtype=dtype)
        if not numpy.isscalar(loc):
            loc = cupy.asarray(loc, dtype)
        if not numpy.isscalar(scale):
            scale = cupy.asarray(scale, dtype)
        RandomState._gumbel_kernel(x, loc, scale, x)
        return x

    def randint(self, low, high=None, size=None, dtype='l'):
        """Returns a scalar or an array of integer values over ``[low, high)``.

        .. seealso::
            :func:`cupy.random.randint` for full documentation,
            :meth:`numpy.random.RandomState.randint`
        """
        if high is None:
            lo = 0
            hi = low
        else:
            lo = low
            hi = high

        if lo >= hi:
            raise ValueError('low >= high')
        if lo < cupy.iinfo(dtype).min:
            raise ValueError(
                'low is out of bounds for {}'.format(cupy.dtype(dtype).name))
        if hi > cupy.iinfo(dtype).max + 1:
            raise ValueError(
                'high is out of bounds for {}'.format(cupy.dtype(dtype).name))

        diff = hi - lo - 1
        if diff > cupy.iinfo(cupy.int32).max - cupy.iinfo(cupy.int32).min + 1:
            raise NotImplementedError(
                'Sampling from a range whose extent is larger than int32 '
                'range is currently not supported')
        x = self._interval(diff, size).astype(dtype, copy=False)
        cupy.add(x, lo, out=x)
        return x


def _cupy_permutation():
    return core.ElementwiseKernel(
        'raw int32 sample, int32 j_start, int32 _j_end',
        'raw int32 array',
        '''
            const int invalid = -1;
            const int num = _ind.size();
            int j = (sample[i] & 0x7fffffff) % num;
            int j_end = _j_end;
            if (j_end > num) j_end = num;
            if (j == i || j < j_start || j >= j_end) continue;

            // If a thread fails to do data swaping once, it changes j
            // value using j_offset below and try data swaping again.
            // This process is repeated until data swapping is succeeded.
            // The j_offset is determined from the initial j
            // (random number assigned to each thread) and the initial
            // offset between j and i (ID of each thread).
            // If a given number sequence in sample is really random,
            // this j-update would not be necessary. This is work-around
            // mainly to avoid potential eternal conflict when sample has
            // rather synthetic number sequence.
            int j_offset = ((2*j - i + num) % (num - 1)) + 1;

            // A thread gives up to do data swapping if loop count exceed
            // a threathod determined below. This is kind of safety
            // mechanism to escape the eternal race condition, though I
            // believe it never happens.
            int loops = 256;

            bool do_next = true;
            while (do_next && loops > 0) {
                // try to swap the contents of array[i] and array[j]
                if (i != j) {
                    int val_j = atomicExch(&array[j], invalid);
                    if (val_j != invalid) {
                        int val_i = atomicExch(&array[i], invalid);
                        if (val_i != invalid) {
                            array[i] = val_j;
                            array[j] = val_i;
                            do_next = false;
                            // done
                        }
                        else {
                            // restore array[j]
                            array[j] = val_j;
                        }
                    }
                }
                j = (j + j_offset) % num;
                loops--;
            }
        ''',
        'cupy_permutation',
    )


def seed(seed=None):
    """Resets the state of the random number generator with a seed.

    This function resets the state of the global random number generator for
    the current device. Be careful that generators for other devices are not
    affected.

    Args:
        seed (None or int): Seed for the random number generator. If ``None``,
            it uses :func:`os.urandom` if available or :func:`time.clock`
            otherwise. Note that this function does not support seeding by an
            integer array.

    """
    get_random_state().seed(seed)


# CuPy specific functions

_random_states = {}


@atexit.register
def reset_states():
    global _random_states
    _random_states = {}


def get_random_state():
    """Gets the state of the random number generator for the current device.

    If the state for the current device is not created yet, this function
    creates a new one, initializes it, and stores it as the state for the
    current device.

    Returns:
        RandomState: The state of the random number generator for the
        device.

    """
    dev = cuda.Device()
    rs = _random_states.get(dev.id, None)
    if rs is None:
        seed = os.getenv('CUPY_SEED')
        if seed is None:
            seed = os.getenv('CHAINER_SEED')
        if seed is not None:
            seed = numpy.uint64(int(seed))
        rs = RandomState(seed)
        rs = _random_states.setdefault(dev.id, rs)
    return rs


def set_random_state(rs):
    """Sets the state of the random number generator for the current device.

    Args:
        state(RandomState): Random state to set for the current device.
    """
    if not isinstance(rs, RandomState):
        raise TypeError(
            'Random state must be an instance of RandomState. '
            'Actual: {}'.format(type(rs)))
    _random_states[device.get_device_id()] = rs


def _check_and_get_dtype(dtype):
    dtype = numpy.dtype(dtype)
    if dtype.char not in ('f', 'd'):
        raise TypeError('cupy.random only supports float32 and float64')
    return dtype<|MERGE_RESOLUTION|>--- conflicted
+++ resolved
@@ -347,7 +347,6 @@
 
         self.rk_seed = numpy.uint64(seed)
 
-<<<<<<< HEAD
     def standard_cauchy(self, size=None, dtype=float):
         """Returns an array of samples drawn from the standard cauchy distribution.
 
@@ -357,7 +356,7 @@
         """
         x = self.uniform(size=size, dtype=dtype)
         return cupy.tan(cupy.pi * (x - 0.5))
-=======
+
     def standard_exponential(self, size=None, dtype=float):
         """Returns an array of samples drawn from the standard exp distribution.
 
@@ -367,7 +366,6 @@
         """
         x = self._random_sample_raw(size, dtype)
         return cupy.log(x, out=x)
->>>>>>> 489d91c5
 
     def standard_normal(self, size=None, dtype=float):
         """Returns samples drawn from the standard normal distribution.
