"""Thin wrapper of CUBLAS."""
cimport cython

from cupy.cuda cimport driver
from cupy.cuda cimport runtime


###############################################################################
# Extern
###############################################################################

cdef extern from "cuComplex.h":
    ctypedef void* cuComplexPtr 'cuComplex*'
    ctypedef void* cuDoubleComplexPtr 'cuDoubleComplex*'
    ctypedef const void* constCuComplexPtr 'const cuComplex*'
    ctypedef const void* constCuDoubleComplexPtr 'const cuDoubleComplex*'
    ctypedef void** cuComplexPtrPtr 'cuComplex**'
    ctypedef void** cuDoubleComplexPtrPtr 'cuDoubleComplex**'
    ctypedef const void** constCuComplexPtrPtr 'const cuComplex**'
    ctypedef const void** constCuDoubleComplexPtrPtr 'const cuDoubleComplex**'

cdef extern from 'cupy_cuda.h':
    # Context
    int cublasCreate(Handle* handle) nogil
    int cublasDestroy(Handle handle) nogil
    int cublasGetVersion(Handle handle, int* version) nogil
    int cublasGetPointerMode(Handle handle, PointerMode* mode) nogil
    int cublasSetPointerMode(Handle handle, PointerMode mode) nogil

    # Stream
    int cublasSetStream(Handle handle, driver.Stream streamId) nogil
    int cublasGetStream(Handle handle, driver.Stream* streamId) nogil

    # BLAS Level 1
    int cublasIsamax(Handle handle, int n, float* x, int incx,
                     int* result) nogil
    int cublasIsamin(Handle handle, int n, float* x, int incx,
                     int* result) nogil
    int cublasSasum(Handle handle, int n, float* x, int incx,
                    float* result) nogil
    int cublasSaxpy(Handle handle, int n, float* alpha, float* x,
                    int incx, float* y, int incy) nogil
    int cublasDaxpy(Handle handle, int n, double* alpha, double* x,
                    int incx, double* y, int incy) nogil
    int cublasSdot(Handle handle, int n, float* x, int incx,
                   float* y, int incy, float* result) nogil
    int cublasDdot(Handle handle, int n, double* x, int incx,
<<<<<<< HEAD
                   double* y, int incy, double* result)
    int cublasCdotu(Handle handle, int n, cuComplexPtr x, int incx,
                    cuComplexPtr y, int incy, cuComplexPtr result)
    int cublasCdotc(Handle handle, int n, cuComplexPtr x, int incx,
                    cuComplexPtr y, int incy, cuComplexPtr result)
    int cublasZdotu(Handle handle, int n, cuDoubleComplexPtr x, int incx,
                    cuDoubleComplexPtr y, int incy, cuDoubleComplexPtr result)
    int cublasZdotc(Handle handle, int n, cuDoubleComplexPtr x, int incx,
                    cuDoubleComplexPtr y, int incy, cuDoubleComplexPtr result)
=======
                   double* y, int incy, double* result) nogil
>>>>>>> c598c415
    int cublasSnrm2(Handle handle, int n, float* x, int incx,
                    float* result) nogil
    int cublasSscal(Handle handle, int n, float* alpha, float* x,
                    int incx) nogil

    # BLAS Level 2
    int cublasSgemv(
        Handle handle, Operation trans, int m, int n, float* alpha,
        float* A, int lda, float* x, int incx, float* beta,
        float* y, int incy) nogil
    int cublasDgemv(
        Handle handle, Operation trans, int m, int n, double* alpha,
        double* A, int lda, double* x, int incx, double* beta,
<<<<<<< HEAD
        double* y, int incy)
    int cublasCgemv(
        Handle handle, Operation trans, int m, int n, cuComplexPtr alpha,
        cuComplexPtr A, int lda, cuComplexPtr x, int incx, cuComplexPtr beta,
        cuComplexPtr y, int incy)
    int cublasZgemv(
        Handle handle, Operation trans, int m, int n, cuDoubleComplexPtr alpha,
        cuDoubleComplexPtr A, int lda, cuDoubleComplexPtr x, int incx,
        cuDoubleComplexPtr beta, cuDoubleComplexPtr y, int incy)
=======
        double* y, int incy) nogil
>>>>>>> c598c415
    int cublasSger(
        Handle handle, int m, int n, float* alpha, float* x, int incx,
        float* y, int incy, float* A, int lda) nogil
    int cublasDger(
        Handle handle, int m, int n, double* alpha, double* x,
<<<<<<< HEAD
        int incx, double* y, int incy, double* A, int lda)
    int cublasCgeru(
        Handle handle, int m, int n, cuComplexPtr alpha, cuComplexPtr x,
        int incx, cuComplexPtr y, int incy, cuComplexPtr A, int lda)
    int cublasCgerc(
        Handle handle, int m, int n, cuComplexPtr alpha, cuComplexPtr x,
        int incx, cuComplexPtr y, int incy, cuComplexPtr A, int lda)
    int cublasZgeru(
        Handle handle, int m, int n, cuDoubleComplexPtr alpha,
        cuDoubleComplexPtr x, int incx, cuDoubleComplexPtr y, int incy,
        cuDoubleComplexPtr A, int lda)
    int cublasZgerc(
        Handle handle, int m, int n, cuDoubleComplexPtr alpha,
        cuDoubleComplexPtr x, int incx, cuDoubleComplexPtr y, int incy,
        cuDoubleComplexPtr A, int lda)
=======
        int incx, double* y, int incy, double* A, int lda) nogil
>>>>>>> c598c415

    # BLAS Level 3
    int cublasSgemm(
        Handle handle, Operation transa, Operation transb, int m,
        int n, int k, float* alpha, float* A, int lda, float* B,
        int ldb, float* beta, float* C, int ldc) nogil
    int cublasDgemm(
        Handle handle, Operation transa, Operation transb, int m,
        int n, int k, double* alpha, double* A, int lda, double* B,
<<<<<<< HEAD
        int ldb, double* beta, double* C, int ldc)
    int cublasCgemm(
        Handle handle, Operation transa, Operation transb, int m,
        int n, int k, cuComplexPtr alpha, cuComplexPtr A, int lda,
        cuComplexPtr B, int ldb, cuComplexPtr beta, cuComplexPtr C, int ldc)
    int cublasZgemm(
        Handle handle, Operation transa, Operation transb, int m,
        int n, int k, cuDoubleComplexPtr alpha, cuDoubleComplexPtr A, int lda,
        cuDoubleComplexPtr B, int ldb, cuDoubleComplexPtr beta,
        cuDoubleComplexPtr C, int ldc)
=======
        int ldb, double* beta, double* C, int ldc) nogil
>>>>>>> c598c415
    int cublasSgemmBatched(
        Handle handle, Operation transa, Operation transb, int m,
        int n, int k, const float* alpha, const float** Aarray,
        int lda, const float** Barray, int ldb, const float* beta,
<<<<<<< HEAD
        float** Carray, int ldc, int batchCount)
    int cublasDgemmBatched(
        Handle handle, Operation transa, Operation transb, int m,
        int n, int k, const double* alpha, const double** Aarray,
        int lda, const double** Barray, int ldb, const double* beta,
        double** Carray, int ldc, int batchCount)
    int cublasCgemmBatched(
        Handle handle, Operation transa, Operation transb, int m,
        int n, int k, constCuComplexPtr alpha, constCuComplexPtrPtr Aarray,
        int lda, constCuComplexPtrPtr Barray, int ldb, constCuComplexPtr beta,
        cuComplexPtrPtr Carray, int ldc, int batchCount)
    int cublasZgemmBatched(
        Handle handle, Operation transa, Operation transb, int m,
        int n, int k, constCuDoubleComplexPtr alpha,
        constCuDoubleComplexPtrPtr Aarray, int lda,
        constCuDoubleComplexPtrPtr Barray, int ldb,
        constCuDoubleComplexPtr beta, cuDoubleComplexPtrPtr Carray, int ldc,
        int batchCount)
=======
        float** Carray, int ldc, int batchCount) nogil
>>>>>>> c598c415

    # BLAS extension
    int cublasSdgmm(
        Handle handle, SideMode mode, int m, int n, float* A, int lda,
        float* x, int incx, float* C, int ldc) nogil
    int cublasSgemmEx(
        Handle handle, Operation transa,
        Operation transb, int m, int n, int k,
        const float *alpha, const void *A, runtime.DataType Atype,
        int lda, const void *B, runtime.DataType Btype, int ldb,
        const float *beta, void *C, runtime.DataType Ctype, int ldc) nogil
    int cublasSgetrfBatched(
        Handle handle, int n, float **Aarray, int lda,
        int *PivotArray, int *infoArray, int batchSize) nogil
    int cublasSgetriBatched(
        Handle handle, int n, const float **Aarray, int lda,
        int *PivotArray, float *Carray[], int ldc, int *infoArray,
        int batchSize) nogil


###############################################################################
# Error handling
###############################################################################

cdef dict STATUS = {
    0: 'CUBLAS_STATUS_SUCCESS',
    1: 'CUBLAS_STATUS_NOT_INITIALIZED',
    3: 'CUBLAS_STATUS_ALLOC_FAILED',
    7: 'CUBLAS_STATUS_INVALID_VALUE',
    8: 'CUBLAS_STATUS_ARCH_MISMATCH',
    11: 'CUBLAS_STATUS_MAPPING_ERROR',
    13: 'CUBLAS_STATUS_EXECUTION_FAILED',
    14: 'CUBLAS_STATUS_INTERNAL_ERROR',
    15: 'CUBLAS_STATUS_NOT_SUPPORTED',
    16: 'CUBLAS_STATUS_LICENSE_ERROR',
}


class CUBLASError(RuntimeError):

    def __init__(self, status):
        self.status = status
        super(CUBLASError, self).__init__(STATUS[status])


@cython.profile(False)
cpdef inline check_status(int status):
    if status != 0:
        raise CUBLASError(status)


###############################################################################
# Context
###############################################################################

cpdef size_t create() except *:
    cdef Handle handle
    status = cublasCreate(&handle)
    check_status(status)
    return <size_t>handle


cpdef void destroy(size_t handle) except *:
    status = cublasDestroy(<Handle>handle)
    check_status(status)


cpdef int getVersion(size_t handle) except *:
    cdef int version
    status = cublasGetVersion(<Handle>handle, &version)
    check_status(status)
    return version


cpdef int getPointerMode(size_t handle) except *:
    cdef PointerMode mode
    status = cublasGetPointerMode(<Handle>handle, &mode)
    check_status(status)
    return mode


cpdef setPointerMode(size_t handle, int mode):
    status = cublasSetPointerMode(<Handle>handle, <PointerMode>mode)
    check_status(status)


###############################################################################
# Stream
###############################################################################

cpdef setStream(size_t handle, size_t stream):
    status = cublasSetStream(<Handle>handle, <driver.Stream>stream)
    check_status(status)


cpdef size_t getStream(size_t handle) except *:
    cdef driver.Stream stream
    status = cublasGetStream(<Handle>handle, &stream)
    check_status(status)
    return <size_t>stream


###############################################################################
# BLAS Level 1
###############################################################################

cpdef int isamax(size_t handle, int n, size_t x, int incx) except *:
    cdef int result
    with nogil:
        status = cublasIsamax(
            <Handle>handle, n, <float*>x, incx, &result)
    check_status(status)
    return result


cpdef int isamin(size_t handle, int n, size_t x, int incx) except *:
    cdef int result
    with nogil:
        status = cublasIsamin(
            <Handle>handle, n, <float*>x, incx, &result)
    check_status(status)
    return result


cpdef float sasum(size_t handle, int n, size_t x, int incx) except *:
    cdef float result
    with nogil:
        status = cublasSasum(
            <Handle>handle, n, <float*>x, incx, &result)
    check_status(status)
    return result


cpdef saxpy(size_t handle, int n, float alpha, size_t x, int incx, size_t y,
            int incy):
    with nogil:
        status = cublasSaxpy(
            <Handle>handle, n, &alpha, <float*>x, incx, <float*>y, incy)
    check_status(status)


cpdef daxpy(size_t handle, int n, double alpha, size_t x, int incx, size_t y,
            int incy):
    with nogil:
        status = cublasDaxpy(
            <Handle>handle, n, &alpha, <double*>x, incx, <double*>y, incy)
    check_status(status)


cpdef sdot(size_t handle, int n, size_t x, int incx, size_t y, int incy,
           size_t result):
    with nogil:
        status = cublasSdot(
            <Handle>handle, n, <float*>x, incx, <float*>y, incy,
            <float*>result)
    check_status(status)


cpdef ddot(size_t handle, int n, size_t x, int incx, size_t y, int incy,
           size_t result):
    with nogil:
        status = cublasDdot(
            <Handle>handle, n, <double*>x, incx, <double*>y, incy,
            <double*>result)
    check_status(status)


cpdef cdotu(size_t handle, int n, size_t x, int incx, size_t y, int incy,
            size_t result):
    status = cublasCdotu(
        <Handle>handle, n, <cuComplexPtr>x, incx, <cuComplexPtr>y, incy,
        <cuComplexPtr>result)
    check_status(status)


cpdef cdotc(size_t handle, int n, size_t x, int incx, size_t y, int incy,
            size_t result):
    status = cublasCdotc(
        <Handle>handle, n, <cuComplexPtr>x, incx, <cuComplexPtr>y, incy,
        <cuComplexPtr>result)
    check_status(status)


cpdef zdotu(size_t handle, int n, size_t x, int incx, size_t y, int incy,
            size_t result):
    status = cublasZdotu(
        <Handle>handle, n, <cuDoubleComplexPtr>x, incx, <cuDoubleComplexPtr>y,
        incy, <cuDoubleComplexPtr>result)
    check_status(status)


cpdef zdotc(size_t handle, int n, size_t x, int incx, size_t y, int incy,
            size_t result):
    status = cublasZdotc(
        <Handle>handle, n, <cuDoubleComplexPtr>x, incx, <cuDoubleComplexPtr>y,
        incy, <cuDoubleComplexPtr>result)
    check_status(status)


cpdef float snrm2(size_t handle, int n, size_t x, int incx) except *:
    cdef float result
    with nogil:
        status = cublasSnrm2(<Handle>handle, n, <float*>x, incx, &result)
    check_status(status)
    return result


cpdef sscal(size_t handle, int n, float alpha, size_t x, int incx):
    with nogil:
        status = cublasSscal(<Handle>handle, n, &alpha, <float*>x, incx)
    check_status(status)


###############################################################################
# BLAS Level 2
###############################################################################

cpdef sgemv(size_t handle, int trans, int m, int n, float alpha, size_t A,
            int lda, size_t x, int incx, float beta, size_t y, int incy):
    with nogil:
        status = cublasSgemv(
            <Handle>handle, <Operation>trans, m, n, &alpha,
            <float*>A, lda, <float*>x, incx, &beta, <float*>y, incy)
    check_status(status)


cpdef dgemv(size_t handle, int trans, int m, int n, double alpha, size_t A,
            int lda, size_t x, int incx, double beta, size_t y, int incy):
    with nogil:
        status = cublasDgemv(
            <Handle>handle, <Operation>trans, m, n, &alpha,
            <double*>A, lda, <double*>x, incx, &beta, <double*>y, incy)
    check_status(status)


cpdef cgemv(size_t handle, int trans, int m, int n, float complex alpha,
            size_t A, int lda, size_t x, int incx, float complex beta,
            size_t y, int incy):
    status = cublasCgemv(
        <Handle>handle, <Operation>trans, m, n, <cuComplexPtr>&alpha,
        <cuComplexPtr>A, lda, <cuComplexPtr>x, incx, <cuComplexPtr>&beta,
        <cuComplexPtr>y, incy)
    check_status(status)


cpdef zgemv(size_t handle, int trans, int m, int n, double complex alpha,
            size_t A, int lda, size_t x, int incx, double complex beta,
            size_t y, int incy):
    status = cublasZgemv(
        <Handle>handle, <Operation>trans, m, n, <cuDoubleComplexPtr>&alpha,
        <cuDoubleComplexPtr>A, lda, <cuDoubleComplexPtr>x, incx,
        <cuDoubleComplexPtr>&beta, <cuDoubleComplexPtr>y, incy)
    check_status(status)


cpdef sger(size_t handle, int m, int n, float alpha, size_t x, int incx,
           size_t y, int incy, size_t A, int lda):
    with nogil:
        status = cublasSger(
            <Handle>handle, m, n, &alpha, <float*>x, incx, <float*>y, incy,
            <float*>A, lda)
    check_status(status)


cpdef dger(size_t handle, int m, int n, double alpha, size_t x, int incx,
           size_t y, int incy, size_t A, int lda):
    with nogil:
        status = cublasDger(
            <Handle>handle, m, n, &alpha, <double*>x, incx, <double*>y, incy,
            <double*>A, lda)
    check_status(status)


cpdef cgeru(size_t handle, int m, int n, float complex alpha, size_t x,
            int incx, size_t y, int incy, size_t A, int lda):
    status = cublasCgeru(
        <Handle>handle, m, n, <cuComplexPtr>&alpha, <cuComplexPtr>x, incx,
        <cuComplexPtr>y, incy, <cuComplexPtr>A, lda)
    check_status(status)


cpdef cgerc(size_t handle, int m, int n, float complex alpha, size_t x,
            int incx, size_t y, int incy, size_t A, int lda):
    status = cublasCgerc(
        <Handle>handle, m, n, <cuComplexPtr>&alpha, <cuComplexPtr>x, incx,
        <cuComplexPtr>y, incy, <cuComplexPtr>A, lda)
    check_status(status)


cpdef zgeru(size_t handle, int m, int n, double complex alpha, size_t x,
            int incx, size_t y, int incy, size_t A, int lda):
    status = cublasZgeru(
        <Handle>handle, m, n, <cuDoubleComplexPtr>&alpha,
        <cuDoubleComplexPtr>x, incx, <cuDoubleComplexPtr>y, incy,
        <cuDoubleComplexPtr>A, lda)
    check_status(status)


cpdef zgerc(size_t handle, int m, int n, double complex alpha, size_t x,
            int incx, size_t y, int incy, size_t A, int lda):
    status = cublasZgerc(
        <Handle>handle, m, n, <cuDoubleComplexPtr>&alpha,
        <cuDoubleComplexPtr>x, incx, <cuDoubleComplexPtr>y, incy,
        <cuDoubleComplexPtr>A, lda)
    check_status(status)


###############################################################################
# BLAS Level 3
###############################################################################

cpdef sgemm(size_t handle, int transa, int transb,
            int m, int n, int k, float alpha, size_t A, int lda,
            size_t B, int ldb, float beta, size_t C, int ldc):
    with nogil:
        status = cublasSgemm(
            <Handle>handle, <Operation>transa, <Operation>transb, m, n, k,
            &alpha, <float*>A, lda, <float*>B, ldb, &beta, <float*>C, ldc)
    check_status(status)


cpdef dgemm(size_t handle, int transa, int transb,
            int m, int n, int k, double alpha, size_t A, int lda,
            size_t B, int ldb, double beta, size_t C, int ldc):
    with nogil:
        status = cublasDgemm(
            <Handle>handle, <Operation>transa, <Operation>transb, m, n, k,
            &alpha, <double*>A, lda, <double*>B, ldb, &beta, <double*>C, ldc)
    check_status(status)


cpdef cgemm(size_t handle, int transa, int transb,
            int m, int n, int k, float complex alpha, size_t A, int lda,
            size_t B, int ldb, float complex beta, size_t C, int ldc):
    status = cublasCgemm(
        <Handle>handle, <Operation>transa, <Operation>transb, m, n, k,
        <cuComplexPtr>&alpha, <cuComplexPtr>A, lda, <cuComplexPtr>B, ldb,
        <cuComplexPtr>&beta, <cuComplexPtr>C, ldc)
    check_status(status)


cpdef zgemm(size_t handle, int transa, int transb,
            int m, int n, int k, double complex alpha, size_t A, int lda,
            size_t B, int ldb, double complex beta, size_t C, int ldc):
    status = cublasZgemm(
        <Handle>handle, <Operation>transa, <Operation>transb, m, n, k,
        <cuDoubleComplexPtr>&alpha, <cuDoubleComplexPtr>A, lda,
        <cuDoubleComplexPtr>B, ldb, <cuDoubleComplexPtr>&beta,
        <cuDoubleComplexPtr>C, ldc)
    check_status(status)


cpdef sgemmBatched(
        size_t handle, int transa, int transb, int m, int n, int k,
        float alpha, size_t Aarray, int lda, size_t Barray, int ldb,
        float beta, size_t Carray, int ldc, int batchCount):
    with nogil:
        status = cublasSgemmBatched(
            <Handle>handle, <Operation>transa, <Operation>transb, m, n, k,
            &alpha, <const float**>Aarray, lda, <const float**>Barray, ldb,
            &beta, <float**>Carray, ldc, batchCount)
    check_status(status)


cpdef dgemmBatched(
        size_t handle, int transa, int transb, int m, int n, int k,
        double alpha, size_t Aarray, int lda, size_t Barray, int ldb,
        double beta, size_t Carray, int ldc, int batchCount):
    status = cublasDgemmBatched(
        <Handle>handle, <Operation>transa, <Operation>transb, m, n, k,
        &alpha, <const double**>Aarray, lda, <const double**>Barray, ldb,
        &beta, <double**>Carray, ldc, batchCount)
    check_status(status)


cpdef cgemmBatched(
        size_t handle, int transa, int transb, int m, int n, int k,
        float complex alpha, size_t Aarray, int lda, size_t Barray, int ldb,
        float complex beta, size_t Carray, int ldc, int batchCount):
    status = cublasCgemmBatched(
        <Handle>handle, <Operation>transa, <Operation>transb, m, n, k,
        <constCuComplexPtr>&alpha, <constCuComplexPtrPtr>Aarray, lda,
        <constCuComplexPtrPtr>Barray, ldb, <constCuComplexPtr>&beta,
        <cuComplexPtrPtr>Carray, ldc, batchCount)
    check_status(status)


cpdef zgemmBatched(
        size_t handle, int transa, int transb, int m, int n, int k,
        double complex alpha, size_t Aarray, int lda, size_t Barray, int ldb,
        double complex beta, size_t Carray, int ldc, int batchCount):
    status = cublasZgemmBatched(
        <Handle>handle, <Operation>transa, <Operation>transb, m, n, k,
        <constCuDoubleComplexPtr>&alpha, <constCuDoubleComplexPtrPtr>Aarray,
        lda, <constCuDoubleComplexPtrPtr>Barray, ldb,
        <constCuDoubleComplexPtr>&beta, <cuDoubleComplexPtrPtr>Carray, ldc,
        batchCount)
    check_status(status)


###############################################################################
# BLAS extension
###############################################################################

cpdef sdgmm(size_t handle, int mode, int m, int n, size_t A, int lda,
            size_t x, int incx, size_t C, int ldc):
    with nogil:
        status = cublasSdgmm(
            <Handle>handle, <SideMode>mode, m, n, <float*>A, lda, <float*>x,
            incx, <float*>C, ldc)
    check_status(status)


cpdef sgemmEx(
        size_t handle, int transa, int transb, int m, int n, int k,
        float alpha, size_t A, int Atype, int lda, size_t B,
        int Btype, int ldb, float beta, size_t C, int Ctype,
        int ldc):
    with nogil:
        status = cublasSgemmEx(
            <Handle>handle, <Operation>transa, <Operation>transb, m, n, k,
            &alpha, <const void*>A, <runtime.DataType>Atype, lda,
            <const void*>B, <runtime.DataType>Btype, ldb, &beta, <void*>C,
            <runtime.DataType>Ctype, ldc)
    check_status(status)


cpdef sgetrfBatched(size_t handle, int n, size_t Aarray, int lda,
                    size_t PivotArray, size_t infoArray, int batchSize):
    with nogil:
        status = cublasSgetrfBatched(
            <Handle>handle, n, <float**>Aarray, lda, <int*>PivotArray,
            <int*>infoArray, batchSize)
    check_status(status)


cpdef sgetriBatched(
        size_t handle, int n, size_t Aarray, int lda, size_t PivotArray,
        size_t Carray, int ldc, size_t infoArray, int batchSize):
    with nogil:
        status = cublasSgetriBatched(
            <Handle>handle, n, <const float**>Aarray, lda, <int*>PivotArray,
            <float**>Carray, ldc, <int*>infoArray, batchSize)
    check_status(status)<|MERGE_RESOLUTION|>--- conflicted
+++ resolved
@@ -45,8 +45,7 @@
     int cublasSdot(Handle handle, int n, float* x, int incx,
                    float* y, int incy, float* result) nogil
     int cublasDdot(Handle handle, int n, double* x, int incx,
-<<<<<<< HEAD
-                   double* y, int incy, double* result)
+                   double* y, int incy, double* result) nogil
     int cublasCdotu(Handle handle, int n, cuComplexPtr x, int incx,
                     cuComplexPtr y, int incy, cuComplexPtr result)
     int cublasCdotc(Handle handle, int n, cuComplexPtr x, int incx,
@@ -55,9 +54,6 @@
                     cuDoubleComplexPtr y, int incy, cuDoubleComplexPtr result)
     int cublasZdotc(Handle handle, int n, cuDoubleComplexPtr x, int incx,
                     cuDoubleComplexPtr y, int incy, cuDoubleComplexPtr result)
-=======
-                   double* y, int incy, double* result) nogil
->>>>>>> c598c415
     int cublasSnrm2(Handle handle, int n, float* x, int incx,
                     float* result) nogil
     int cublasSscal(Handle handle, int n, float* alpha, float* x,
@@ -71,8 +67,7 @@
     int cublasDgemv(
         Handle handle, Operation trans, int m, int n, double* alpha,
         double* A, int lda, double* x, int incx, double* beta,
-<<<<<<< HEAD
-        double* y, int incy)
+        double* y, int incy) nogil
     int cublasCgemv(
         Handle handle, Operation trans, int m, int n, cuComplexPtr alpha,
         cuComplexPtr A, int lda, cuComplexPtr x, int incx, cuComplexPtr beta,
@@ -81,16 +76,12 @@
         Handle handle, Operation trans, int m, int n, cuDoubleComplexPtr alpha,
         cuDoubleComplexPtr A, int lda, cuDoubleComplexPtr x, int incx,
         cuDoubleComplexPtr beta, cuDoubleComplexPtr y, int incy)
-=======
-        double* y, int incy) nogil
->>>>>>> c598c415
     int cublasSger(
         Handle handle, int m, int n, float* alpha, float* x, int incx,
         float* y, int incy, float* A, int lda) nogil
     int cublasDger(
         Handle handle, int m, int n, double* alpha, double* x,
-<<<<<<< HEAD
-        int incx, double* y, int incy, double* A, int lda)
+        int incx, double* y, int incy, double* A, int lda) nogil
     int cublasCgeru(
         Handle handle, int m, int n, cuComplexPtr alpha, cuComplexPtr x,
         int incx, cuComplexPtr y, int incy, cuComplexPtr A, int lda)
@@ -105,9 +96,6 @@
         Handle handle, int m, int n, cuDoubleComplexPtr alpha,
         cuDoubleComplexPtr x, int incx, cuDoubleComplexPtr y, int incy,
         cuDoubleComplexPtr A, int lda)
-=======
-        int incx, double* y, int incy, double* A, int lda) nogil
->>>>>>> c598c415
 
     # BLAS Level 3
     int cublasSgemm(
@@ -117,8 +105,7 @@
     int cublasDgemm(
         Handle handle, Operation transa, Operation transb, int m,
         int n, int k, double* alpha, double* A, int lda, double* B,
-<<<<<<< HEAD
-        int ldb, double* beta, double* C, int ldc)
+        int ldb, double* beta, double* C, int ldc) nogil
     int cublasCgemm(
         Handle handle, Operation transa, Operation transb, int m,
         int n, int k, cuComplexPtr alpha, cuComplexPtr A, int lda,
@@ -128,15 +115,11 @@
         int n, int k, cuDoubleComplexPtr alpha, cuDoubleComplexPtr A, int lda,
         cuDoubleComplexPtr B, int ldb, cuDoubleComplexPtr beta,
         cuDoubleComplexPtr C, int ldc)
-=======
-        int ldb, double* beta, double* C, int ldc) nogil
->>>>>>> c598c415
     int cublasSgemmBatched(
         Handle handle, Operation transa, Operation transb, int m,
         int n, int k, const float* alpha, const float** Aarray,
         int lda, const float** Barray, int ldb, const float* beta,
-<<<<<<< HEAD
-        float** Carray, int ldc, int batchCount)
+        float** Carray, int ldc, int batchCount) nogil
     int cublasDgemmBatched(
         Handle handle, Operation transa, Operation transb, int m,
         int n, int k, const double* alpha, const double** Aarray,
@@ -154,9 +137,6 @@
         constCuDoubleComplexPtrPtr Barray, int ldb,
         constCuDoubleComplexPtr beta, cuDoubleComplexPtrPtr Carray, int ldc,
         int batchCount)
-=======
-        float** Carray, int ldc, int batchCount) nogil
->>>>>>> c598c415
 
     # BLAS extension
     int cublasSdgmm(
