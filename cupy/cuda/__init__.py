import contextlib

from cupy._environment import get_cuda_path, get_nvcc_path  # NOQA
from cupy.cuda import compiler  # NOQA
from cupy.cuda import device  # NOQA
from cupy.cuda import driver  # NOQA
from cupy.cuda import function  # NOQA
from cupy.cuda import memory  # NOQA
from cupy.cuda import memory_hook  # NOQA
from cupy.cuda import memory_hooks  # NOQA
from cupy.cuda import pinned_memory  # NOQA
from cupy.cuda import profiler  # NOQA
from cupy.cuda import runtime  # NOQA
from cupy.cuda import stream  # NOQA
from cupy.cuda import texture  # NOQA


_available = None

cub_enabled = False  # default to not use CUB for backward compatibility
# TODO(leofang): always import cub (but not enable it) when hipCUB is supported
if not runtime.is_hip:
    from cupy.cuda import cub  # NOQA
    if int(os.getenv('CUB_DISABLED', 1)) == 0:
        cub_enabled = True

from cupy.cuda import cusolver  # NOQA
# This flag is kept for backward compatibility.
# It is always True as cuSOLVER library is always available in CUDA 8.0+.
cusolver_enabled = True

try:
    from cupy.cuda import nvtx  # NOQA
    nvtx_enabled = True
except ImportError:
    nvtx_enabled = False

try:
    from cupy.cuda import thrust  # NOQA
    thrust_enabled = True
except ImportError:
    thrust_enabled = False

<<<<<<< HEAD
try:
    from cupy.cuda import cub  # NOQA
    cub_enabled = True
except ImportError:
    cub_enabled = False

=======
>>>>>>> adfcc44b
try:
    from cupy.cuda import nccl  # NOQA
    nccl_enabled = True
except ImportError:
    nccl_enabled = False

try:
    from cupy.cuda import cutensor  # NOQA
    cutensor_enabled = True
except ImportError:
    cutensor_enabled = False


def is_available():
    global _available
    if _available is None:
        _available = False
        try:
            _available = runtime.getDeviceCount() > 0
        except Exception as e:
            if (e.args[0] !=
                    'cudaErrorNoDevice: no CUDA-capable device is detected'):
                raise
    return _available


# import class and function
from cupy.cuda.compiler import compile_with_cache  # NOQA
from cupy.cuda.device import Device  # NOQA
from cupy.cuda.device import get_cublas_handle  # NOQA
from cupy.cuda.device import get_device_id  # NOQA
from cupy.cuda.function import Function  # NOQA
from cupy.cuda.function import Module  # NOQA
from cupy.cuda.memory import alloc  # NOQA
from cupy.cuda.memory import BaseMemory  # NOQA
from cupy.cuda.memory import malloc_managed  # NOQA
from cupy.cuda.memory import ManagedMemory  # NOQA
from cupy.cuda.memory import Memory  # NOQA
from cupy.cuda.memory import MemoryPointer  # NOQA
from cupy.cuda.memory import MemoryPool  # NOQA
from cupy.cuda.memory import set_allocator  # NOQA
from cupy.cuda.memory import get_allocator  # NOQA
from cupy.cuda.memory import UnownedMemory  # NOQA
from cupy.cuda.memory_hook import MemoryHook  # NOQA
from cupy.cuda.pinned_memory import alloc_pinned_memory  # NOQA
from cupy.cuda.pinned_memory import PinnedMemory  # NOQA
from cupy.cuda.pinned_memory import PinnedMemoryPointer  # NOQA
from cupy.cuda.pinned_memory import PinnedMemoryPool  # NOQA
from cupy.cuda.pinned_memory import set_pinned_memory_allocator  # NOQA
from cupy.cuda.stream import Event  # NOQA
from cupy.cuda.stream import get_current_stream  # NOQA
from cupy.cuda.stream import get_elapsed_time  # NOQA
from cupy.cuda.stream import Stream  # NOQA
from cupy.cuda.stream import ExternalStream  # NOQA


@contextlib.contextmanager
def using_allocator(allocator=None):
    """Sets a thread-local allocator for GPU memory inside
       context manager

    Args:
        allocator (function): CuPy memory allocator. It must have the same
            interface as the :func:`cupy.cuda.alloc` function, which takes the
            buffer size as an argument and returns the device buffer of that
            size. When ``None`` is specified, raw memory allocator will be
            used (i.e., memory pool is disabled).
    """
    # Note: cupy/memory.pyx would be the better place to implement this
    # function but `contextmanager` decoration doesn't behave well in Cython.
    if allocator is None:
        allocator = memory._malloc
    previous_allocator = memory._get_thread_local_allocator()
    memory._set_thread_local_allocator(allocator)
    try:
        yield
    finally:
        memory._set_thread_local_allocator(previous_allocator)


@contextlib.contextmanager
def profile():
    """Enable CUDA profiling during with statement.

    This function enables profiling on entering a with statement, and disables
    profiling on leaving the statement.

    >>> with cupy.cuda.profile():
    ...    # do something you want to measure
    ...    pass

    """
    profiler.start()
    try:
        yield
    finally:
        profiler.stop()<|MERGE_RESOLUTION|>--- conflicted
+++ resolved
@@ -17,12 +17,12 @@
 
 _available = None
 
-cub_enabled = False  # default to not use CUB for backward compatibility
 # TODO(leofang): always import cub (but not enable it) when hipCUB is supported
 if not runtime.is_hip:
     from cupy.cuda import cub  # NOQA
-    if int(os.getenv('CUB_DISABLED', 1)) == 0:
-        cub_enabled = True
+    cub_enabled = True
+else:
+    cub_enabled = False
 
 from cupy.cuda import cusolver  # NOQA
 # This flag is kept for backward compatibility.
@@ -41,15 +41,6 @@
 except ImportError:
     thrust_enabled = False
 
-<<<<<<< HEAD
-try:
-    from cupy.cuda import cub  # NOQA
-    cub_enabled = True
-except ImportError:
-    cub_enabled = False
-
-=======
->>>>>>> adfcc44b
 try:
     from cupy.cuda import nccl  # NOQA
     nccl_enabled = True
