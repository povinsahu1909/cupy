--- conflicted
+++ resolved
@@ -32,7 +32,12 @@
 # API
 ###############################################################################
 
-<<<<<<< HEAD
+def get_build_version():
+    if jitify_ver == b'-1':
+        return '<unknown>'
+    return jitify_ver.decode()
+
+
 # We cache headers found by Jitify. This is initialized with a few built-in
 # JIT-safe headers, and expands as needed to help reduce compile time.
 cdef cpp_map[cpp_str, cpp_str] cupy_headers
@@ -43,17 +48,8 @@
         hdr_source = get_jitsafe_headers_map().at(hdr_name)
         cupy_headers[hdr_name] = hdr_source
 
+
 init_cupy_headers()
-=======
-def get_build_version():
-    if jitify_ver == b'-1':
-        return '<unknown>'
-    return jitify_ver.decode()
-
-
-# cache all headers; this is intialized with built-in JIT-safe headers
-cdef cpp_map[cpp_str, cpp_str] cupy_headers = get_jitsafe_headers_map()
->>>>>>> 6e54134c
 
 
 # Use Jitify's internal mechanism to search all included headers, and return
