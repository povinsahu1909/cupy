--- conflicted
+++ resolved
@@ -76,18 +76,12 @@
                                  const vector.vector[Py_ssize_t]& strides,
                                  bint update_c_contiguity,
                                  bint update_f_contiguity)
-<<<<<<< HEAD
     cdef ndarray _view(self, const vector.vector[Py_ssize_t]& shape,
                        const vector.vector[Py_ssize_t]& strides,
                        bint update_c_contiguity,
                        bint update_f_contiguity)
-    cpdef _set_shape_and_contiguous_strides(
-        self, vector.vector[Py_ssize_t]& shape, Py_ssize_t itemsize,
-        bint is_c_contiguous)
-=======
     cpdef _set_contiguous_strides(
         self, Py_ssize_t itemsize, bint is_c_contiguous)
->>>>>>> 94af07dc
     cdef CPointer get_pointer(self)
     cpdef object toDlpack(self)
 
