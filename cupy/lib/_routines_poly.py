import functools

import cupy


def _wraps_polyroutine(func):
    def _get_coeffs(x):
        if isinstance(x, cupy.poly1d):
            return x._coeffs
        if cupy.isscalar(x):
            return cupy.atleast_1d(x)
        if isinstance(x, cupy.ndarray):
            x = cupy.atleast_1d(x)
            if x.ndim == 1:
                return x
            raise ValueError('Multidimensional inputs are not supported')
        raise TypeError('Unsupported type')

    def wrapper(*args):
        coeffs = [_get_coeffs(x) for x in args]
        out = func(*coeffs)

        if all([not isinstance(x, cupy.poly1d) for x in args]):
            return out
        if isinstance(out, cupy.ndarray):
            return cupy.poly1d(out)
        if isinstance(out, tuple):
            return tuple([cupy.poly1d(x) for x in out])
        assert False  # Never reach

    return functools.update_wrapper(wrapper, func)


@_wraps_polyroutine
def polyadd(a1, a2):
    """Computes the sum of two polynomials.

    Args:
        a1 (scalar, cupy.ndarray or cupy.poly1d): first input polynomial.
        a2 (scalar, cupy.ndarray or cupy.poly1d): second input polynomial.

    Returns:
        cupy.ndarray or cupy.poly1d: The sum of the inputs.

    .. seealso:: :func:`numpy.polyadd`

    """
    if a1.size < a2.size:
        a1, a2 = a2, a1
    out = cupy.pad(a2, (a1.size - a2.size, 0))
    out = out.astype(cupy.result_type(a1, a2), copy=False)
    out += a1
    return out


@_wraps_polyroutine
def polysub(a1, a2):
    """Computes the difference of two polynomials.

    Args:
        a1 (scalar, cupy.ndarray or cupy.poly1d): first input polynomial.
        a2 (scalar, cupy.ndarray or cupy.poly1d): second input polynomial.

    Returns:
        cupy.ndarray or cupy.poly1d: The difference of the inputs.

    .. seealso:: :func:`numpy.polysub`

    """
    if a1.shape[0] <= a2.shape[0]:
        out = cupy.pad(a1, (a2.shape[0] - a1.shape[0], 0))
        out = out.astype(cupy.result_type(a1, a2), copy=False)
        out -= a2
    else:
        out = cupy.pad(a2, (a1.shape[0] - a2.shape[0], 0))
        out = out.astype(cupy.result_type(a1, a2), copy=False)
        out -= 2 * out - a1
    return out


<<<<<<< HEAD
def polyfit(x, y, deg, rcond=None, full=False, w=None, cov=False):
    """Returns the least squares fit of polynomial of degree deg
    to the data y sampled at x.

    Args:
        x (cupy.ndarray): x-coordinates of the sample points of shape (M, ).
        y (cupy.ndarray): y-coordinates of the sample points of shape
            (M, ) or (M, K).
        deg (int): degree of the fitting polynomial.
        rcond (float, optional): relative condition number of the fit.
            The default value is len(x) * eps.
        full (bool, optional): indicator of the return value nature.
            When False (default), only the coefficients are returned.
            When True, diagnostic information is also returned.
        w (cupy.ndarray, optional): weights applied to the y-coordinates
            of the sample points of shape (M, ).
        cov (bool or str, optional): if given, returns tthe estimate with
            its covariance matrix.

    Returns:
        cupy.ndarray: of shape (deg + 1,) or (deg + 1, K)
            polynomial coefficients from highest to lowest degree.
        tuple (cupy.ndarray, int, cupy.ndarray, float): present if `full`=True
            sum of squared residuals of the least-squares fit,
            rank of the scaled Vandermonde coefficient matrix,
            its singular values, and the specified value of `rcond`.
        cupy.ndarray: of shape (M, M) or (M, M, K).
            Present only if `full` = False and `cov`=True
            The covariance matrix of the polynomial coefficient estimates.

    .. warning::

        numpy.RankWarning: The rank of the coefficient matrix in the
        least-squares fit is deficient. It is raised if `full`=False.

    .. seealso:: :func:`numpy.polyfit`

    """
    
=======
@_wraps_polyroutine
def polymul(a1, a2):
    """Computes the product of two polynomials.

    Args:
        a1 (scalar, cupy.ndarray or cupy.poly1d): first input polynomial.
        a2 (scalar, cupy.ndarray or cupy.poly1d): second input polynomial.

    Returns:
        cupy.ndarray or cupy.poly1d: The product of the inputs.

    .. seealso:: :func:`numpy.polymul`

    """
    a1 = cupy.trim_zeros(a1, trim='f')
    a2 = cupy.trim_zeros(a2, trim='f')
    if a1.size == 0:
        a1 = cupy.array([0.])
    if a2.size == 0:
        a2 = cupy.array([0.])
    return cupy.convolve(a1, a2)
>>>>>>> 8839d4c0
<|MERGE_RESOLUTION|>--- conflicted
+++ resolved
@@ -1,4 +1,7 @@
 import functools
+import warnings
+
+import numpy
 
 import cupy
 
@@ -78,7 +81,29 @@
     return out
 
 
-<<<<<<< HEAD
+@_wraps_polyroutine
+def polymul(a1, a2):
+    """Computes the product of two polynomials.
+
+    Args:
+        a1 (scalar, cupy.ndarray or cupy.poly1d): first input polynomial.
+        a2 (scalar, cupy.ndarray or cupy.poly1d): second input polynomial.
+
+    Returns:
+        cupy.ndarray or cupy.poly1d: The product of the inputs.
+
+    .. seealso:: :func:`numpy.polymul`
+
+    """
+    a1 = cupy.trim_zeros(a1, trim='f')
+    a2 = cupy.trim_zeros(a2, trim='f')
+    if a1.size == 0:
+        a1 = cupy.array([0.])
+    if a2.size == 0:
+        a2 = cupy.array([0.])
+    return cupy.convolve(a1, a2)
+
+
 def polyfit(x, y, deg, rcond=None, full=False, w=None, cov=False):
     """Returns the least squares fit of polynomial of degree deg
     to the data y sampled at x.
@@ -95,7 +120,7 @@
             When True, diagnostic information is also returned.
         w (cupy.ndarray, optional): weights applied to the y-coordinates
             of the sample points of shape (M, ).
-        cov (bool or str, optional): if given, returns tthe estimate with
+        cov (bool or str, optional): if given, returns the estimate with
             its covariance matrix.
 
     Returns:
@@ -117,27 +142,66 @@
     .. seealso:: :func:`numpy.polyfit`
 
     """
-    
-=======
-@_wraps_polyroutine
-def polymul(a1, a2):
-    """Computes the product of two polynomials.
-
-    Args:
-        a1 (scalar, cupy.ndarray or cupy.poly1d): first input polynomial.
-        a2 (scalar, cupy.ndarray or cupy.poly1d): second input polynomial.
-
-    Returns:
-        cupy.ndarray or cupy.poly1d: The product of the inputs.
-
-    .. seealso:: :func:`numpy.polymul`
-
-    """
-    a1 = cupy.trim_zeros(a1, trim='f')
-    a2 = cupy.trim_zeros(a2, trim='f')
-    if a1.size == 0:
-        a1 = cupy.array([0.])
-    if a2.size == 0:
-        a2 = cupy.array([0.])
-    return cupy.convolve(a1, a2)
->>>>>>> 8839d4c0
+    deg = int(deg)
+    x = x.astype(float, copy=False)
+    y = y.astype(float, copy=False)
+
+    if deg < 0:
+        raise ValueError('expected deg >= 0')
+    if x.ndim != 1:
+        raise TypeError('expected 1D vector for x')
+    if x.size == 0:
+        raise TypeError('expected non-empty vector for x')
+    if y.ndim < 1 or y.ndim > 2:
+        raise TypeError('expected 1D or 2D array for y')
+    if x.shape[0] != y.shape[0]:
+        raise TypeError('expected x and y to have same length')
+
+    lhs = cupy.polynomial.polynomial.polyvander(x, deg)[:, ::-1]
+    rhs = y
+
+    if w is not None:
+        w = w.astype(float, copy=False)
+        if w.ndim != 1:
+            raise TypeError('expected a 1-d array for weights')
+        if w.shape[0] != y.shape[0]:
+            raise TypeError('expected w and y to have the same length')
+
+        if rhs.ndim == 2:
+            w = w[:, None]
+
+        lhs *= w[:, None]
+        rhs *= w
+
+    if rcond is None:
+        rcond = x.size * cupy.finfo(x.dtype).eps
+
+    scale = cupy.sqrt((cupy.square(lhs)).sum(axis=0))
+    lhs /= scale
+    c, resids, rank, s = cupy.linalg.lstsq(lhs, rhs, rcond)
+    c = (c.T / scale).T
+
+    order = deg + 1
+    if rank != order and not full:
+        msg = 'Polyfit may be poorly conditioned'
+        warnings.warn(msg, numpy.RankWarning, stacklevel=4)
+
+    if full:
+        return c, resids, rank, s, rcond
+    if cov:
+        base = cupy.linalg.inv(cupy.dot(lhs.T, lhs))
+        base /= cupy.outer(scale, scale)
+
+        if cov == 'unscaled':
+            factor = 1
+        elif x.size > order:
+            factor = resids / (x.size - order)
+        else:
+            raise ValueError('the number of data points must exceed order'
+                             ' to scale the covariance matrix')
+
+        if y.ndim == 1:
+            return c, base * factor
+        return c, base[..., None] * factor
+
+    return c