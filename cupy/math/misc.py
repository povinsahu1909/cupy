--- conflicted
+++ resolved
@@ -26,32 +26,9 @@
     return a.clip(a_min, a_max, out=out)
 
 
-<<<<<<< HEAD
-sqrt = core.create_ufunc(
-    'cupy_sqrt',
-    # I think this order is a bug of NumPy, though we select this "buggy"
-    # behavior for compatibility with NumPy.
-    ('f->f', 'd->d', 'e->e', ('F->F', 'out0 = thrust::sqrt(in0)'),
-     ('D->D', 'out0 = thrust::sqrt(in0)')),
-    'out0 = sqrt(in0)',
-    doc='''Elementwise positive square-root function.
-
-    .. note::
-       This ufunc outputs float32 arrays for float16 arrays input by default as
-       well as NumPy 1.9. If you want to override this behavior, specify the
-       dtype argument explicitly, or use ``cupy.math.misc.sqrt_fixed`` instead.
-
-    .. seealso:: :data:`numpy.sqrt`
-
-    ''')
-
-
-sqrt_fixed = core.sqrt_fixed
-=======
 # sqrt_fixed is deprecated.
 # numpy.sqrt is fixed in numpy 1.11.2.
 sqrt = sqrt_fixed = core.sqrt
->>>>>>> c598c415
 
 
 square = core.create_ufunc(
