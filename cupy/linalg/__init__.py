--- conflicted
+++ resolved
@@ -47,11 +47,6 @@
 from numpy.linalg import LinAlgError  # NOQA
 
 
-<<<<<<< HEAD
-__all__ = ["matrix_power", "cholesky", "qr", "svd", "eigh", "eigvalsh", "norm",
-           "cond", "det", "matrix_rank", "slogdet", "solve", "tensorsolve",
-           "inv", "pinv", "tensorinv", "LinAlgError"]
-=======
 __all__ = [
     "matrix_power",
     "cholesky",
@@ -62,6 +57,7 @@
     "eigvalsh",
     "eigvals",
     "norm",
+    "cond",
     "det",
     "matrix_rank",
     "slogdet",
@@ -71,5 +67,4 @@
     "pinv",
     "tensorinv",
     "LinAlgError",
-]
->>>>>>> 1cbf094e
+]