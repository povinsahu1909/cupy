<div align="center"><img src="https://raw.githubusercontent.com/cupy/cupy/master/docs/image/cupy_logo_1000px.png" width="400"/></div>

# CuPy : NumPy & SciPy for GPU

[![pypi](https://img.shields.io/pypi/v/cupy.svg)](https://pypi.python.org/pypi/cupy)
[![Conda Version](https://img.shields.io/conda/vn/conda-forge/cupy.svg)](https://anaconda.org/conda-forge/cupy)
[![GitHub license](https://img.shields.io/github/license/cupy/cupy.svg)](https://github.com/cupy/cupy)
[![coveralls](https://img.shields.io/coveralls/cupy/cupy.svg)](https://coveralls.io/github/cupy/cupy)
[![Gitter](https://badges.gitter.im/cupy/community.svg)](https://gitter.im/cupy/community)
[![Twitter](https://img.shields.io/twitter/follow/CuPy_Team?label=%40CuPy_Team)](https://twitter.com/CuPy_Team)

[**Website**](https://cupy.dev/)
| [**Install**](https://docs.cupy.dev/en/stable/install.html)
| [**Tutorial**](https://docs.cupy.dev/en/stable/user_guide/basic.html)
| [**Examples**](https://github.com/cupy/cupy/tree/master/examples)
| [**Documentation**](https://docs.cupy.dev/en/stable/)
| [**API Reference**](https://docs.cupy.dev/en/stable/reference/)
| [**Forum**](https://groups.google.com/forum/#!forum/cupy)

CuPy is a NumPy/SciPy-compatible array library for GPU-accelerated computing with Python.
CuPy acts as a [drop-in replacement](https://docs.cupy.dev/en/stable/reference/comparison.html) to run existing NumPy/SciPy code on NVIDIA CUDA or AMD ROCm platforms.

```py
>>> import cupy as cp
>>> x = cp.arange(6).reshape(2, 3).astype('f')
>>> x
array([[ 0.,  1.,  2.],
       [ 3.,  4.,  5.]], dtype=float32)
>>> x.sum(axis=1)
array([  3.,  12.], dtype=float32)
```

CuPy also provides access to low-level CUDA features.
You can pass `ndarray` to existing CUDA C/C++ programs via [RawKernels](https://docs.cupy.dev/en/stable/user_guide/kernel.html#raw-kernels), use [Streams](https://docs.cupy.dev/en/stable/reference/cuda.html) for performance, or even call [CUDA Runtime APIs](https://docs.cupy.dev/en/stable/reference/cuda.html#runtime-api) directly.

## Installation

Wheels (precompiled binary packages) are available for Linux (x86_64) and Windows (amd64).
Choose the right package for your platform.

| Platform      | Command                       |
| ------------- | ----------------------------- |
| CUDA 10.2     | `pip install cupy-cuda102`    |
| CUDA 11.0     | `pip install cupy-cuda110`    |
| CUDA 11.1     | `pip install cupy-cuda111`    |
| CUDA 11.2     | `pip install cupy-cuda112`    |
| CUDA 11.3     | `pip install cupy-cuda113`    |
| CUDA 11.4     | `pip install cupy-cuda114`    |
| CUDA 11.5     | `pip install cupy-cuda115`    |
<<<<<<< HEAD
| CUDA 11.6     | `pip install cupy-cuda116`    |
| ROCm 4.0 (*)  | `pip install cupy-rocm-4-0`   |
=======
>>>>>>> 43eadf60
| ROCm 4.2 (*)  | `pip install cupy-rocm-4-2`   |
| ROCm 4.3 (*)  | `pip install cupy-rocm-4-3`   |

(\*) ROCm support is an experimental feature. Refer to the [docs](https://docs.cupy.dev/en/latest/install.html#using-cupy-on-amd-gpu-experimental) for details.

Use `-f https://pip.cupy.dev/pre` option to install pre-releases (e.g., `pip install cupy-cuda116 -f https://pip.cupy.dev/pre`).
See the [Installation Guide](https://docs.cupy.dev/en/stable/install.html) if you are using Conda/Anaconda or building from source.

## Run on Docker

Use [NVIDIA Container Toolkit](https://github.com/NVIDIA/nvidia-docker) to run CuPy image with GPU.

```
$ docker run --gpus all -it cupy/cupy
```

## More information

- [Release Notes](https://github.com/cupy/cupy/releases)
- [Projects using CuPy](https://github.com/cupy/cupy/wiki/Projects-using-CuPy)
- [Contribution Guide](https://docs.cupy.dev/en/stable/contribution.html)

## License

MIT License (see `LICENSE` file).

CuPy is designed based on NumPy's API and SciPy's API (see `docs/LICENSE_THIRD_PARTY` file).

CuPy is being maintained and developed by [Preferred Networks Inc.](https://preferred.jp/en/) and [community contributors](https://github.com/cupy/cupy/graphs/contributors).

## Reference

Ryosuke Okuta, Yuya Unno, Daisuke Nishino, Shohei Hido and Crissman Loomis.
**CuPy: A NumPy-Compatible Library for NVIDIA GPU Calculations.**
*Proceedings of Workshop on Machine Learning Systems (LearningSys) in The Thirty-first Annual Conference on Neural Information Processing Systems (NIPS)*, (2017).
[[PDF](http://learningsys.org/nips17/assets/papers/paper_16.pdf)]

```bibtex
@inproceedings{cupy_learningsys2017,
  author       = "Okuta, Ryosuke and Unno, Yuya and Nishino, Daisuke and Hido, Shohei and Loomis, Crissman",
  title        = "CuPy: A NumPy-Compatible Library for NVIDIA GPU Calculations",
  booktitle    = "Proceedings of Workshop on Machine Learning Systems (LearningSys) in The Thirty-first Annual Conference on Neural Information Processing Systems (NIPS)",
  year         = "2017",
  url          = "http://learningsys.org/nips17/assets/papers/paper_16.pdf"
}
```<|MERGE_RESOLUTION|>--- conflicted
+++ resolved
@@ -47,11 +47,7 @@
 | CUDA 11.3     | `pip install cupy-cuda113`    |
 | CUDA 11.4     | `pip install cupy-cuda114`    |
 | CUDA 11.5     | `pip install cupy-cuda115`    |
-<<<<<<< HEAD
 | CUDA 11.6     | `pip install cupy-cuda116`    |
-| ROCm 4.0 (*)  | `pip install cupy-rocm-4-0`   |
-=======
->>>>>>> 43eadf60
 | ROCm 4.2 (*)  | `pip install cupy-rocm-4-2`   |
 | ROCm 4.3 (*)  | `pip install cupy-rocm-4-3`   |
 
