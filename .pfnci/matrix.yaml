###############################################################################
# CUDA (Linux)
###############################################################################

# CUDA 10.2 | Linux
# The lowest CUDA version matrix is intended to cover the lowest supported combination.
- project: "cupy.linux.cuda102"
  target: "cuda102"
  system: "linux"
  os: "ubuntu:18.04"
  cuda: "10.2"
  rocm: null
<<<<<<< HEAD
  nccl: "2.6"
  cutensor: null
=======
  nccl: "2.8"
  cutensor: "1.3"
>>>>>>> 86f06d40
  cusparselt: null
  cudnn: "7.6"
  python: "3.7"
  numpy: "1.18"
  scipy: "1.4"
  optuna: "2"
  cython: "0.29"
  env:CUPY_ACCELERATORS: null
  test: "unit"

# CUDA 11.0 | Linux
- project: "cupy.linux.cuda110"
  target: "cuda110"
  system: "linux"
  os: "ubuntu:20.04"
  cuda: "11.0"
  rocm: null
  nccl: "2.9"
  cutensor: "1.3"
  cusparselt: null
  cudnn: "8.2"
  python: "3.9"
  numpy: "1.20"
  scipy: "1.7"
  optuna: "2"
  cython: "0.29"
  env:CUPY_ACCELERATORS: "cub,cutensor"
  test: "unit"

# CUDA 11.1 | Linux
- project: "cupy.linux.cuda111"
  target: "cuda111"
  system: "linux"
  os: "centos:7"
  cuda: "11.1"
  rocm: null
  nccl: "2.8"
  cutensor: "1.3"
  cusparselt: null
  cudnn: "8.0"
  python: "3.7"
  numpy: "1.19"
  scipy: null
  optuna: "2"
  cython: "0.29"
  env:CUPY_ACCELERATORS: "cutensor,cub"
  test: "unit"

# CUDA 11.2 | Linux
- project: "cupy.linux.cuda112"
  target: "cuda112"
  system: "linux"
  os: "centos:8"
  cuda: "11.2"
  rocm: null
  nccl: "2.8"
  cutensor: "1.3"
  cusparselt: "0.1.0"
  cudnn: "8.1"
  python: "3.7"
  numpy: "1.18"
  scipy: "1.5"
  optuna: "2"
  cython: "0.29"
  env:CUPY_ACCELERATORS: null
  test: "unit"

# CUDA 11.3 | Linux
- project: "cupy.linux.cuda113"
  target: "cuda113"
  system: "linux"
  os: "ubuntu:18.04"
  cuda: "11.3"
  rocm: null
  nccl: "2.9"
  cutensor: "1.3"
  cusparselt: null
  cudnn: "8.2"
  python: "3.8"
  numpy: "1.18"
  scipy: "1.6"
  optuna: "2"
  cython: "0.29"
  env:CUPY_ACCELERATORS: "cub,cutensor"
  test: "unit"

# CUDA 11.4 | Linux
# The latest CUDA version matrix is intended to cover the highest supported combination.
- project: "cupy.linux.cuda114"
  target: "cuda114"
  system: "linux"
  os: "ubuntu:20.04"
  cuda: "11.4"
  rocm: null
  nccl: "2.11"
  cutensor: "1.3"
  cusparselt: "0.1.0"
  cudnn: "8.2"
  python: "3.9"
  numpy: "1.21"
  scipy: "1.7"
  optuna: "2"
  cython: "0.29"
  env:CUPY_ACCELERATORS: "cutensor,cub"
  test: "unit"

###############################################################################
# CUDA (Windows)
###############################################################################

# TBF

###############################################################################
# ROCm (Linux)
###############################################################################

# ROCm 4.0 | Linux
# The lowest ROCm version matrix is intended to cover the lowest supported combination.
- project: "cupy.linux.rocm-4-0"
  target: "rocm-4-0"
  system: "linux"
  os: "ubuntu:20.04"
  cuda: null
  rocm: "4.0"
  nccl: null
  cutensor: null
  cusparselt: null
  cudnn: null
  python: "3.7"
  numpy: "1.18"
  scipy: "1.4"
  optuna: "2"
  cython: "0.29"
  env:CUPY_ACCELERATORS: null
  test: "unit"

# ROCm 4.2 | Linux
- project: "cupy.linux.rocm-4-2"
  target: "rocm-4-2"
  system: "linux"
  os: "ubuntu:20.04"
  cuda: null
  rocm: '4.2'
  nccl: null
  cutensor: null
  cusparselt: null
  cudnn: null
  python: "3.8"
  numpy: "1.20"
  scipy: "1.6"
  optuna: "2"
  cython: "0.29"
  env:CUPY_ACCELERATORS: null
  test: "unit"

# ROCm 4.3 | Linux
# The latest ROCm version matrix is intended to cover the highest supported combination.
- project: "cupy.linux.rocm-4-3"
  target: "rocm-4-3"
  system: "linux"
  os: "ubuntu:20.04"
  cuda: null
  rocm: '4.3'
  nccl: null
  cutensor: null
  cusparselt: null
  cudnn: null
  python: "3.9"
  numpy: "1.21"
  scipy: "1.7"
  optuna: "2"
  cython: "0.29"
  env:CUPY_ACCELERATORS: null
  test: "unit"


###############################################################################
# Slow Tests
###############################################################################

# Slow | Linux
- project: "cupy.linux.cuda-slow"
  target: "cuda-slow"
  system: "linux"
  os: "ubuntu:20.04"
  cuda: "11.4"
  rocm: null
  nccl: "2.10"
  cutensor: "1.3"
  cusparselt: "0.1.0"
  cudnn: "8.2"
  python: "3.9"
  numpy: "1.21"
  scipy: "1.7"
  optuna: "2"
  cython: "0.29"
  env:CUPY_ACCELERATORS: "cutensor,cub"
  test: "slow"

###############################################################################
# Doctest
###############################################################################

# Doctest | Linux
# Note that library versions may be overridden by docs/requirements.txt
- project: "cupy.linux.cuda-doctest"
  target: "cuda-doctest"
  system: "linux"
  os: "ubuntu:20.04"
  cuda: "11.4"
  rocm: null
  nccl: "2.10"
  cutensor: "1.3"
  cusparselt: "0.1.0"
  cudnn: "8.2"
  python: "3.9"
  numpy: "1.21"
  scipy: "1.7"
  optuna: "2"
  cython: "0.29"
  env:CUPY_ACCELERATORS: "cutensor,cub"
  test: "doctest"

###############################################################################
# Example
###############################################################################

# Example | Linux
- project: "cupy.linux.cuda-example"
  target: "cuda-example"
  system: "linux"
  os: "ubuntu:20.04"
  cuda: "11.4"
  rocm: null
  nccl: "2.10"
  cutensor: "1.3"
  cusparselt: "0.1.0"
  cudnn: "8.2"
  python: "3.7"
  numpy: "1.20"
  scipy: "1.7"
  optuna: "2"
  cython: "0.29"
  env:CUPY_ACCELERATORS: null
  test: "example"

###############################################################################
# HEAD Tests
###############################################################################

# HEAD | Linux
# This combination tests against pre-releases. Use the highest supported combination.
- project: "cupy.linux.cuda-head"
  target: "cuda-head"
  system: "linux"
  os: "ubuntu:20.04"
  cuda: "11.4"
  rocm: null
  nccl: "2.10"
  cutensor: "1.3"
  cusparselt: "0.1.0"
  cudnn: "8.2"
  python: "3.9"
  numpy: "pre"
  scipy: "pre"
  optuna: "pre"
  cython: "0.29"  # TODO: support Cython 3
  env:CUPY_ACCELERATORS: "cub,cutensor"
  test: "unit"<|MERGE_RESOLUTION|>--- conflicted
+++ resolved
@@ -10,13 +10,8 @@
   os: "ubuntu:18.04"
   cuda: "10.2"
   rocm: null
-<<<<<<< HEAD
-  nccl: "2.6"
-  cutensor: null
-=======
   nccl: "2.8"
-  cutensor: "1.3"
->>>>>>> 86f06d40
+  cutensor: null
   cusparselt: null
   cudnn: "7.6"
   python: "3.7"
