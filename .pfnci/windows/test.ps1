Param(
    [String]$cuda,
    [String]$python,
    [String]$test
)

$ErrorActionPreference = "Stop"
. "$PSScriptRoot\_error_handler.ps1"

. "$PSScriptRoot\_flexci.ps1"

$cupy_kernel_cache_file = "cupy_kernel_cache_windows.zip"


function DownloadCache {
    pushd $Env:USERPROFILE
    echo "Downloading kernel cache..."
    gsutil -m -q cp gs://tmp-asia-pfn-public-ci/cupy-ci/$cupy_kernel_cache_file .
    if (-not $?) {
        echo "*** Kernel cache unavailable"
    } else {
        echo "Extracting kernel cache..."
        RunOrDie 7z x $cupy_kernel_cache_file
        rm $cupy_kernel_cache_file
    }
    popd
}

function UploadCache {
    # Expires in 3 days, maximum 1 GB
    echo "Trimming kernel cache..."
    RunOrDie python .pfnci\trim_cupy_kernel_cache.py --expiry 259200 --max-size 1000000000 --rm

    pushd $Env:USERPROFILE
    # -mx=0 ... no compression
    # -mtc=on ... preserve timestamp
    echo "Compressing kernel cache..."
    RunOrDie 7z a -tzip -mx=0 -mtc=on $cupy_kernel_cache_file .cupy
    echo "Uploading kernel cache..."
    RunOrDie gsutil -m -q cp $cupy_kernel_cache_file gs://tmp-asia-pfn-public-ci/cupy-ci/
    popd
}

function PublishTestResults {
    # Upload test results
    echo "Uploading test results..."
    $artifact_id = $Env:CI_JOB_ID
    RunOrDie gsutil -m -q cp cupy_build_log.txt cupy_test_log.txt "gs://chainer-artifacts-pfn-public-ci/cupy-ci/$artifact_id/"
    echo "Build Log: https://storage.googleapis.com/chainer-artifacts-pfn-public-ci/cupy-ci/$artifact_id/cupy_build_log.txt"
    echo "Test Log: https://storage.googleapis.com/chainer-artifacts-pfn-public-ci/cupy-ci/$artifact_id/cupy_test_log.txt"
}

function Main {
    # Setup environment
    echo "Using CUDA $cuda and Python $python"
    ActivateCUDA $cuda
    ActivatePython $python

    # Setup build environment variables
    $Env:CUPY_NUM_BUILD_JOBS = "16"
    $Env:CUPY_NVCC_GENERATE_CODE = "current"
    echo "Environment:"
    RunOrDie cmd.exe /C set

    # Build
    echo "Setting up test environment"
    RunOrDie python -V
    RunOrDie python -m pip install Cython scipy optuna
    RunOrDie python -m pip freeze

    echo "Building..."
    $build_retval = 0
    python -m pip install -e ".[all,jenkins]" -vvv > cupy_build_log.txt
    if (-not $?) {
        $build_retval = $LastExitCode
    }
    echo "Last 10 lines from the build output:"
    Get-Content cupy_build_log.txt -Tail 10

    if ($build_retval -ne 0) {
        echo "n/a" > cupy_test_log.txt
        PublishTestResults
        throw "Build failed with status $build_retval"
    }

    # Import test
    echo "CuPy Configuration:"
    RunOrDie python -c "import cupy; cupy.show_config()"

    # Unit test
    if ($test -eq "build") {
        return
    } elseif ($test -eq "test") {
        $pytest_opts = "-m", "not slow"
    } elseif ($test -eq "slow") {
        $pytest_opts = "-m", "slow"
    } else {
        throw "Unsupported test target: $target"
    }

    $use_cache = ($Env:CUPY_CI_CACHE_KERNEL -eq "1")
    $upload_cache = -Not (IsPullRequestTest)

    if ($use_cache) {
        DownloadCache
    }
    echo "Running test..."
<<<<<<< HEAD
    python -c "import cupy; cupy.show_config()" > cupy_test_log.txt
    python -m pytest -rfEX $Env:PYTEST_OPTS tests >> cupy_test_log.txt
=======
    $test_retval = 0
    python -m pytest -rfEX @pytest_opts tests > cupy_test_log.txt
>>>>>>> 2e95ed7e
    if (-not $?) {
        $test_retval = $LastExitCode
    }
    if ($use_cache -And $upload_cache) {
        UploadCache
    }

    echo "Last 10 lines from the test output:"
    Get-Content cupy_test_log.txt -Tail 10

    PublishTestResults
    if ($test_retval -ne 0) {
        throw "Test failed with status $test_retval"
    }
}

Main<|MERGE_RESOLUTION|>--- conflicted
+++ resolved
@@ -105,13 +105,9 @@
         DownloadCache
     }
     echo "Running test..."
-<<<<<<< HEAD
+    $test_retval = 0
     python -c "import cupy; cupy.show_config()" > cupy_test_log.txt
-    python -m pytest -rfEX $Env:PYTEST_OPTS tests >> cupy_test_log.txt
-=======
-    $test_retval = 0
     python -m pytest -rfEX @pytest_opts tests > cupy_test_log.txt
->>>>>>> 2e95ed7e
     if (-not $?) {
         $test_retval = $LastExitCode
     }
