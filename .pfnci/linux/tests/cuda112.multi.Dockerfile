# AUTO GENERATED: DO NOT EDIT!
ARG BASE_IMAGE="nvidia/cuda:11.2.2-devel-centos7"
FROM ${BASE_IMAGE}

COPY setup/setup-yum-centos7-pre.sh setup/setup-yum-centos7-post.sh /

RUN /setup-yum-centos7-pre.sh && \
    yum -y install centos-release-scl && \
    /setup-yum-centos7-post.sh && \
    yum -y install devtoolset-7-gcc-c++
ENV PATH "/opt/rh/devtoolset-7/root/usr/bin:${PATH}"
ENV LD_LIBRARY_PATH "/opt/rh/devtoolset-7/root/usr/lib64:/opt/rh/devtoolset-7/root/usr/lib:${LD_LIBRARY_PATH}"

RUN yum -y install \
       zlib-devel bzip2 bzip2-devel readline-devel sqlite \
       sqlite-devel openssl-devel tk-devel libffi-devel \
       xz-devel && \
    yum -y install epel-release && \
    yum -y install "@Development Tools" ccache git curl && \
    yum -y install 'libnccl-2.16.*-*+cuda11.8' 'libnccl-devel-2.16.*-*+cuda11.8' 'libcudnn8-8.8.*-*.cuda11.8' 'libcudnn8-devel-8.8.*-*.cuda11.8'

ENV PATH "/usr/lib64/ccache:${PATH}"

RUN yum -y install openssl11-devel
ENV CFLAGS "-I/usr/include/openssl11"
ENV CPPFLAGS "-I/usr/include/openssl11"
ENV LDFLAGS "-L/usr/lib64/openssl11"

RUN git clone https://github.com/pyenv/pyenv.git /opt/pyenv
ENV PYENV_ROOT "/opt/pyenv"
ENV PATH "${PYENV_ROOT}/shims:${PYENV_ROOT}/bin:${PATH}"
RUN pyenv install 3.10.15 && \
    pyenv global 3.10.15 && \
    pip install -U setuptools pip wheel

<<<<<<< HEAD
RUN pip install -U 'numpy==1.24.*' 'scipy==1.10.*' 'optuna==3.*' 'cython==3.*' 'fastrlock>=0.5'
=======
RUN pip install -U 'numpy==1.24.*' 'scipy==1.10.*' 'optuna==3.*' 'cython==3.1.*'
>>>>>>> 09b1c0a0
RUN pip uninstall -y mpi4py cuda-python && \
    pip check<|MERGE_RESOLUTION|>--- conflicted
+++ resolved
@@ -33,10 +33,6 @@
     pyenv global 3.10.15 && \
     pip install -U setuptools pip wheel
 
-<<<<<<< HEAD
-RUN pip install -U 'numpy==1.24.*' 'scipy==1.10.*' 'optuna==3.*' 'cython==3.*' 'fastrlock>=0.5'
-=======
-RUN pip install -U 'numpy==1.24.*' 'scipy==1.10.*' 'optuna==3.*' 'cython==3.1.*'
->>>>>>> 09b1c0a0
+RUN pip install -U 'numpy==1.24.*' 'scipy==1.10.*' 'optuna==3.*' 'cython==3.1.*' 'fastrlock>=0.5'
 RUN pip uninstall -y mpi4py cuda-python && \
     pip check