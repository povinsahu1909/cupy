import numpy
import six

from chainer import cuda
from chainer import utils


def numerical_grad_cpu(f, inputs, grad_outputs, eps=1e-3):
    grads = tuple(numpy.zeros_like(x) for x in inputs)
    for x, gx in zip(inputs, grads):
        flat_x = x.ravel()
        flat_gx = gx.ravel()
        for i in six.moves.range(flat_x.size):
            orig = flat_x[i]
            flat_x[i] = orig + eps
            ys1 = f()
            flat_x[i] = orig - eps
            ys2 = f()
            flat_x[i] = orig

            for y1, y2, gy in zip(ys1, ys2, grad_outputs):
                if gy is not None:
                    dot = float(sum(((y1 - y2) * gy).ravel()))
                    flat_gx[i] += dot / (2 * eps)

    return grads


def numerical_grad_gpu(f, inputs, grad_outputs, eps=1e-3):
    grads = tuple(cuda.zeros_like(x) for x in inputs)
    for x, gx in zip(inputs, grads):
        x = x.ravel()
        gx = gx.ravel()
        x_cpu = x.get()
        gx_cpu = gx.get()
        for i in six.moves.range(x_cpu.size):
            orig = x_cpu[i]
            x_cpu[i] = orig + eps
            x.set(x_cpu)
            ys1 = f()
            x_cpu[i] = orig - eps
            x.set(x_cpu)
            ys2 = f()
            x_cpu[i] = orig
            x.set(x_cpu)

            for y1, y2, gy in zip(ys1, ys2, grad_outputs):
                if gy is not None:
                    dot = sum(((y1 - y2) * gy).ravel()).get()
                    gx_cpu[i] += dot / (2 * eps)
        gx.set(gx_cpu)

    return grads


def numerical_grad(f, inputs, grad_outputs, eps=1e-3):
    """Computes numerical gradient by finite differences.

    This function is used to implement gradient check. For usage example, see
    unit tests of :mod:`chainer.functions`.

    Args:
        f (function): Python function with no arguments that runs forward
            computation and returns the result.
        inputs (tuple of arrays): Tuple of arrays that should be treated as
            inputs. Each element of them is slightly modified to realize
            numerical gradient by finite differences.
        grad_outputs (tuple of arrays): Tuple of arrays that are treated as
            output gradients.
        eps (float): Epsilon value of finite differences.

    Returns:
        tuple: Numerical gradient arrays corresponding to ``inputs``.

    """
<<<<<<< HEAD
    if any(isinstance(x, cuda.ndarray) for x in inputs):
=======
    assert eps > 0
    inputs = tuple(inputs)
    grad_outputs = tuple(grad_outputs)
    gpu = any(isinstance(x, cuda.GPUArray) for x in inputs + grad_outputs)

    cpu = any(isinstance(x, numpy.ndarray) for x in inputs + grad_outputs)

    if gpu and cpu:
        raise RuntimeError('Do not mix GPU and CPU arrays in `numerical_grad`')
    elif gpu:
>>>>>>> 6d4ae4f9
        return numerical_grad_gpu(f, inputs, grad_outputs, eps)
    else:
        return numerical_grad_cpu(f, inputs, grad_outputs, eps)


def assert_allclose(x, y, atol=1e-5, rtol=1e-4, verbose=True):
    """Asserts if some corresponding element of x and y differs too much.

    This function can handle both CPU and GPU arrays simultaneously.

    Args:
        x: Left-hand-side array.
        y: Right-hand-side array.
        atol (float): Absolute tolerance.
        rtol (float): Relative tolerance.
        verbose (bool): If True, it outputs verbose messages on error.

    """
    x = cuda.to_cpu(utils.force_array(x))
    y = cuda.to_cpu(utils.force_array(y))
    try:
        numpy.testing.assert_allclose(
            x, y, atol=atol, rtol=rtol, verbose=verbose)
    except Exception:
        print('error:', numpy.abs(x - y).max())
        raise<|MERGE_RESOLUTION|>--- conflicted
+++ resolved
@@ -73,20 +73,16 @@
         tuple: Numerical gradient arrays corresponding to ``inputs``.
 
     """
-<<<<<<< HEAD
-    if any(isinstance(x, cuda.ndarray) for x in inputs):
-=======
     assert eps > 0
     inputs = tuple(inputs)
     grad_outputs = tuple(grad_outputs)
-    gpu = any(isinstance(x, cuda.GPUArray) for x in inputs + grad_outputs)
+    gpu = any(isinstance(x, cuda.ndarray) for x in inputs + grad_outputs)
 
     cpu = any(isinstance(x, numpy.ndarray) for x in inputs + grad_outputs)
 
     if gpu and cpu:
         raise RuntimeError('Do not mix GPU and CPU arrays in `numerical_grad`')
     elif gpu:
->>>>>>> 6d4ae4f9
         return numerical_grad_gpu(f, inputs, grad_outputs, eps)
     else:
         return numerical_grad_cpu(f, inputs, grad_outputs, eps)
