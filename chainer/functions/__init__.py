"""Collection of :class:`~chainer.Function` implementations."""

from chainer.functions.activation import clipped_relu  # NOQA
from chainer.functions.activation import crelu  # NOQA
from chainer.functions.activation import elu  # NOQA
from chainer.functions.activation import hard_sigmoid  # NOQA
from chainer.functions.activation import leaky_relu  # NOQA
from chainer.functions.activation import log_softmax  # NOQA
from chainer.functions.activation import lstm  # NOQA
from chainer.functions.activation import maxout  # NOQA
from chainer.functions.activation import prelu  # NOQA
from chainer.functions.activation import relu  # NOQA
from chainer.functions.activation import sigmoid  # NOQA
from chainer.functions.activation import slstm  # NOQA
from chainer.functions.activation import softmax  # NOQA
from chainer.functions.activation import softplus  # NOQA
from chainer.functions.activation import tanh  # NOQA
from chainer.functions.array import broadcast  # NOQA
from chainer.functions.array import cast  # NOQA
from chainer.functions.array import concat  # NOQA
from chainer.functions.array import copy  # NOQA
from chainer.functions.array import depth2space  # NOQA
from chainer.functions.array import dstack  # NOQA
from chainer.functions.array import expand_dims  # NOQA
from chainer.functions.array import flatten  # NOQA
from chainer.functions.array import get_item  # NOQA
from chainer.functions.array import hstack  # NOQA
from chainer.functions.array import permutate  # NOQA
from chainer.functions.array import reshape  # NOQA
from chainer.functions.array import rollaxis  # NOQA
from chainer.functions.array import select_item  # NOQA
from chainer.functions.array import separate  # NOQA
from chainer.functions.array import space2depth  # NOQA
from chainer.functions.array import split_axis  # NOQA
from chainer.functions.array import squeeze  # NOQA
from chainer.functions.array import stack  # NOQA
from chainer.functions.array import swapaxes  # NOQA
from chainer.functions.array import tile  # NOQA
from chainer.functions.array import transpose  # NOQA
from chainer.functions.array import transpose_sequence  # NOQA
from chainer.functions.array import vstack  # NOQA
from chainer.functions.array import where  # NOQA
from chainer.functions.connection import bilinear  # NOQA
from chainer.functions.connection import convolution_2d  # NOQA
from chainer.functions.connection import convolution_nd  # NOQA
from chainer.functions.connection import deconvolution_2d  # NOQA
from chainer.functions.connection import deconvolution_nd  # NOQA
from chainer.functions.connection import dilated_convolution_2d  # NOQA
from chainer.functions.connection import embed_id  # NOQA
from chainer.functions.connection import linear  # NOQA
from chainer.functions.connection import n_step_lstm  # NOQA
from chainer.functions.evaluation import accuracy  # NOQA
from chainer.functions.evaluation import binary_accuracy  # NOQA
from chainer.functions.evaluation import classification_summary  # NOQA
from chainer.functions.loss import black_out  # NOQA
from chainer.functions.loss import contrastive  # NOQA
from chainer.functions.loss import crf1d  # NOQA
from chainer.functions.loss import cross_covariance  # NOQA
from chainer.functions.loss import ctc  # NOQA
from chainer.functions.loss import hinge  # NOQA
from chainer.functions.loss import huber_loss  # NOQA
from chainer.functions.loss import mean_absolute_error  # NOQA
from chainer.functions.loss import mean_squared_error  # NOQA
from chainer.functions.loss import negative_sampling  # NOQA
from chainer.functions.loss import sigmoid_cross_entropy  # NOQA
from chainer.functions.loss import softmax_cross_entropy  # NOQA
from chainer.functions.loss import triplet  # NOQA
from chainer.functions.loss import vae  # NOQA  # NOQA
from chainer.functions.math import basic_math  # NOQA
<<<<<<< HEAD
from chainer.functions.math import batch_l2_norm_squared
from chainer.functions.math import bias
from chainer.functions.math import ceil
from chainer.functions.math import clip
from chainer.functions.math import det
from chainer.functions.math import exponential
from chainer.functions.math import exponential_m1
from chainer.functions.math import floor
from chainer.functions.math import hyperbolic
from chainer.functions.math import identity
from chainer.functions.math import inv
from chainer.functions.math import linear_interpolate
from chainer.functions.math import logarithm_1p
from chainer.functions.math import logsumexp
from chainer.functions.math import matmul
from chainer.functions.math import maximum
from chainer.functions.math import minimum
from chainer.functions.math import minmax
from chainer.functions.math import scale
from chainer.functions.math import sqrt
from chainer.functions.math import sum
from chainer.functions.math import trigonometric
from chainer.functions.noise import dropconnect
from chainer.functions.noise import dropout
from chainer.functions.noise import gaussian
from chainer.functions.normalization import batch_normalization
from chainer.functions.normalization import l2_normalization
from chainer.functions.normalization import local_response_normalization
from chainer.functions.pooling import average_pooling_2d
from chainer.functions.pooling import max_pooling_2d
from chainer.functions.pooling import roi_pooling_2d
from chainer.functions.pooling import spatial_pyramid_pooling_2d
from chainer.functions.pooling import unpooling_2d
from chainer.functions.util import forget
from chainer.links.activation import prelu as links_prelu
from chainer.links.connection import bilinear as links_bilinear
from chainer.links.connection import convolution_2d as links_convolution_2d
from chainer.links.connection import dilated_convolution_2d \
    as links_dilated_convolution_2d
from chainer.links.connection import embed_id as links_embed_id
from chainer.links.connection import inception
from chainer.links.connection import inceptionbn
from chainer.links.connection import linear as links_linear
from chainer.links.connection import parameter
from chainer.links.loss import hierarchical_softmax
from chainer.links.loss import negative_sampling as links_negative_sampling
from chainer.links.normalization import batch_normalization \
    as links_batch_normalization
=======
from chainer.functions.math import batch_l2_norm_squared  # NOQA
from chainer.functions.math import bias  # NOQA
from chainer.functions.math import ceil  # NOQA
from chainer.functions.math import clip  # NOQA
from chainer.functions.math import det  # NOQA
from chainer.functions.math import exponential  # NOQA
from chainer.functions.math import exponential_m1  # NOQA
from chainer.functions.math import floor  # NOQA
from chainer.functions.math import hyperbolic  # NOQA
from chainer.functions.math import identity  # NOQA
from chainer.functions.math import inv  # NOQA
from chainer.functions.math import linear_interpolate  # NOQA
from chainer.functions.math import logarithm_1p  # NOQA
from chainer.functions.math import logsumexp  # NOQA
from chainer.functions.math import matmul  # NOQA
from chainer.functions.math import maximum  # NOQA
from chainer.functions.math import minimum  # NOQA
from chainer.functions.math import minmax  # NOQA
from chainer.functions.math import scale  # NOQA
from chainer.functions.math import sqrt  # NOQA
from chainer.functions.math import square  # NOQA
from chainer.functions.math import squared_difference  # NOQA
from chainer.functions.math import sum  # NOQA
from chainer.functions.math import trigonometric  # NOQA
from chainer.functions.noise import dropout  # NOQA
from chainer.functions.noise import gaussian  # NOQA
from chainer.functions.noise import zoneout  # NOQA
from chainer.functions.normalization import batch_normalization  # NOQA
from chainer.functions.normalization import l2_normalization  # NOQA
from chainer.functions.normalization import local_response_normalization  # NOQA
from chainer.functions.pooling import average_pooling_2d  # NOQA
from chainer.functions.pooling import max_pooling_2d  # NOQA
from chainer.functions.pooling import roi_pooling_2d  # NOQA
from chainer.functions.pooling import spatial_pyramid_pooling_2d  # NOQA
from chainer.functions.pooling import unpooling_2d  # NOQA
from chainer.functions.util import forget  # NOQA
>>>>>>> d3883727


# import class and function
from chainer.functions.activation.clipped_relu import clipped_relu  # NOQA
from chainer.functions.activation.clipped_relu import ClippedReLU  # NOQA
from chainer.functions.activation.crelu import crelu  # NOQA
from chainer.functions.activation.crelu import CReLU  # NOQA
from chainer.functions.activation.elu import elu  # NOQA
from chainer.functions.activation.elu import ELU  # NOQA
from chainer.functions.activation.hard_sigmoid import hard_sigmoid  # NOQA
from chainer.functions.activation.hard_sigmoid import HardSigmoid  # NOQA
from chainer.functions.activation.leaky_relu import leaky_relu  # NOQA
from chainer.functions.activation.leaky_relu import LeakyReLU  # NOQA
from chainer.functions.activation.log_softmax import log_softmax  # NOQA
from chainer.functions.activation.log_softmax import LogSoftmax  # NOQA
from chainer.functions.activation.lstm import lstm  # NOQA
from chainer.functions.activation.lstm import LSTM  # NOQA
from chainer.functions.activation.maxout import maxout  # NOQA
from chainer.functions.activation.prelu import prelu  # NOQA
from chainer.functions.activation.relu import relu  # NOQA
from chainer.functions.activation.relu import ReLU  # NOQA
from chainer.functions.activation.sigmoid import sigmoid  # NOQA
from chainer.functions.activation.sigmoid import Sigmoid  # NOQA
from chainer.functions.activation.slstm import slstm  # NOQA
from chainer.functions.activation.slstm import SLSTM  # NOQA
from chainer.functions.activation.softmax import softmax  # NOQA
from chainer.functions.activation.softmax import Softmax  # NOQA
from chainer.functions.activation.softplus import softplus  # NOQA
from chainer.functions.activation.softplus import Softplus  # NOQA
from chainer.functions.activation.tanh import tanh  # NOQA
from chainer.functions.activation.tanh import Tanh  # NOQA

from chainer.functions.array.broadcast import broadcast  # NOQA
from chainer.functions.array.broadcast import Broadcast  # NOQA
from chainer.functions.array.broadcast import broadcast_to  # NOQA
from chainer.functions.array.broadcast import BroadcastTo  # NOQA
from chainer.functions.array.cast import cast  # NOQA
from chainer.functions.array.cast import Cast  # NOQA
from chainer.functions.array.concat import concat  # NOQA
from chainer.functions.array.concat import Concat  # NOQA
from chainer.functions.array.copy import copy  # NOQA
from chainer.functions.array.copy import Copy  # NOQA
from chainer.functions.array.depth2space import depth2space  # NOQA
from chainer.functions.array.depth2space import Depth2Space  # NOQA
from chainer.functions.array.dstack import dstack  # NOQA
from chainer.functions.array.expand_dims import expand_dims  # NOQA
from chainer.functions.array.expand_dims import ExpandDims  # NOQA
from chainer.functions.array.flatten import flatten  # NOQA
from chainer.functions.array.flatten import Flatten  # NOQA
from chainer.functions.array.get_item import get_item  # NOQA
from chainer.functions.array.get_item import GetItem  # NOQA
from chainer.functions.array.hstack import hstack  # NOQA
from chainer.functions.array.permutate import permutate  # NOQA
from chainer.functions.array.permutate import Permutate  # NOQA
from chainer.functions.array.reshape import reshape  # NOQA
from chainer.functions.array.reshape import Reshape  # NOQA
from chainer.functions.array.rollaxis import rollaxis  # NOQA
from chainer.functions.array.rollaxis import Rollaxis  # NOQA
from chainer.functions.array.select_item import select_item  # NOQA
from chainer.functions.array.select_item import SelectItem  # NOQA
from chainer.functions.array.separate import separate  # NOQA
from chainer.functions.array.space2depth import space2depth  # NOQA
from chainer.functions.array.space2depth import Space2Depth  # NOQA
from chainer.functions.array.split_axis import split_axis  # NOQA
from chainer.functions.array.split_axis import SplitAxis  # NOQA
from chainer.functions.array.squeeze import squeeze  # NOQA
from chainer.functions.array.squeeze import Squeeze  # NOQA
from chainer.functions.array.stack import stack  # NOQA
from chainer.functions.array.swapaxes import swapaxes  # NOQA
from chainer.functions.array.swapaxes import Swapaxes  # NOQA
from chainer.functions.array.tile import tile  # NOQA
from chainer.functions.array.tile import Tile  # NOQA
from chainer.functions.array.transpose import transpose  # NOQA
from chainer.functions.array.transpose import Transpose  # NOQA
from chainer.functions.array.transpose_sequence import transpose_sequence  # NOQA
from chainer.functions.array.transpose_sequence import TransposeSequence  # NOQA
from chainer.functions.array.vstack import vstack  # NOQA
from chainer.functions.array.where import where  # NOQA
from chainer.functions.array.where import Where  # NOQA

from chainer.functions.connection.bilinear import bilinear  # NOQA
from chainer.functions.connection.convolution_2d import convolution_2d  # NOQA
from chainer.functions.connection.convolution_nd import convolution_nd  # NOQA
from chainer.functions.connection.deconvolution_2d import deconvolution_2d  # NOQA
from chainer.functions.connection.deconvolution_nd import deconvolution_nd  # NOQA
from chainer.functions.connection.dilated_convolution_2d import dilated_convolution_2d  # NOQA
from chainer.functions.connection.embed_id import embed_id  # NOQA
from chainer.functions.connection.linear import linear  # NOQA
from chainer.functions.connection.n_step_lstm import n_step_lstm  # NOQA
from chainer.functions.connection.n_step_lstm import NStepLSTM  # NOQA

from chainer.functions.evaluation.accuracy import accuracy  # NOQA
from chainer.functions.evaluation.accuracy import Accuracy  # NOQA
from chainer.functions.evaluation.binary_accuracy import binary_accuracy  # NOQA
from chainer.functions.evaluation.binary_accuracy import BinaryAccuracy  # NOQA
from chainer.functions.evaluation.classification_summary import classification_summary  # NOQA
from chainer.functions.evaluation.classification_summary import ClassificationSummary  # NOQA
from chainer.functions.evaluation.classification_summary import f1_score  # NOQA
from chainer.functions.evaluation.classification_summary import precision  # NOQA
from chainer.functions.evaluation.classification_summary import recall  # NOQA

from chainer.functions.loss.black_out import black_out  # NOQA
from chainer.functions.loss.contrastive import contrastive  # NOQA
from chainer.functions.loss.contrastive import Contrastive  # NOQA
from chainer.functions.loss.crf1d import argmax_crf1d  # NOQA
from chainer.functions.loss.crf1d import crf1d  # NOQA
from chainer.functions.loss.cross_covariance import cross_covariance  # NOQA
from chainer.functions.loss.cross_covariance import CrossCovariance  # NOQA
from chainer.functions.loss.ctc import connectionist_temporal_classification  # NOQA
from chainer.functions.loss.ctc import ConnectionistTemporalClassification  # NOQA
from chainer.functions.loss.hinge import hinge  # NOQA
from chainer.functions.loss.hinge import Hinge  # NOQA
from chainer.functions.loss.huber_loss import huber_loss  # NOQA
from chainer.functions.loss.huber_loss import HuberLoss  # NOQA
from chainer.functions.loss.mean_absolute_error import mean_absolute_error  # NOQA
from chainer.functions.loss.mean_absolute_error import MeanAbsoluteError  # NOQA
from chainer.functions.loss.mean_squared_error import mean_squared_error  # NOQA
from chainer.functions.loss.mean_squared_error import MeanSquaredError  # NOQA
from chainer.functions.loss.negative_sampling import negative_sampling  # NOQA
from chainer.functions.loss.sigmoid_cross_entropy import sigmoid_cross_entropy  # NOQA
from chainer.functions.loss.sigmoid_cross_entropy import SigmoidCrossEntropy  # NOQA
from chainer.functions.loss.softmax_cross_entropy import softmax_cross_entropy  # NOQA
from chainer.functions.loss.softmax_cross_entropy import SoftmaxCrossEntropy  # NOQA
from chainer.functions.loss.triplet import triplet  # NOQA
from chainer.functions.loss.triplet import Triplet  # NOQA
from chainer.functions.loss.vae import bernoulli_nll  # NOQA
from chainer.functions.loss.vae import gaussian_kl_divergence  # NOQA
from chainer.functions.loss.vae import gaussian_nll  # NOQA

from chainer.functions.math.basic_math import absolute  # NOQA
from chainer.functions.math.batch_l2_norm_squared import batch_l2_norm_squared  # NOQA
from chainer.functions.math.batch_l2_norm_squared import BatchL2NormSquared  # NOQA
from chainer.functions.math.bias import bias  # NOQA
from chainer.functions.math.ceil import ceil  # NOQA
from chainer.functions.math.ceil import Ceil  # NOQA
from chainer.functions.math.clip import clip  # NOQA
from chainer.functions.math.clip import Clip  # NOQA
from chainer.functions.math.det import batch_det  # NOQA
from chainer.functions.math.det import BatchDet  # NOQA
from chainer.functions.math.det import det  # NOQA
from chainer.functions.math.exponential import exp  # NOQA
from chainer.functions.math.exponential import Exp  # NOQA
from chainer.functions.math.exponential import log  # NOQA
from chainer.functions.math.exponential import Log  # NOQA
from chainer.functions.math.exponential import log10  # NOQA
from chainer.functions.math.exponential import Log10  # NOQA
from chainer.functions.math.exponential import log2  # NOQA
from chainer.functions.math.exponential import Log2  # NOQA
from chainer.functions.math.exponential_m1 import expm1  # NOQA
from chainer.functions.math.exponential_m1 import Expm1  # NOQA
from chainer.functions.math.floor import floor  # NOQA
from chainer.functions.math.floor import Floor  # NOQA
from chainer.functions.math.hyperbolic import cosh  # NOQA
from chainer.functions.math.hyperbolic import Cosh  # NOQA
from chainer.functions.math.hyperbolic import sinh  # NOQA
from chainer.functions.math.hyperbolic import Sinh  # NOQA
from chainer.functions.math.identity import identity  # NOQA
from chainer.functions.math.identity import Identity  # NOQA
from chainer.functions.math.inv import batch_inv  # NOQA
from chainer.functions.math.inv import BatchInv  # NOQA
from chainer.functions.math.inv import inv  # NOQA
from chainer.functions.math.inv import Inv  # NOQA
from chainer.functions.math.linear_interpolate import linear_interpolate  # NOQA
from chainer.functions.math.linear_interpolate import LinearInterpolate  # NOQA
from chainer.functions.math.logarithm_1p import Log1p  # NOQA
from chainer.functions.math.logarithm_1p import log1p  # NOQA
from chainer.functions.math.logsumexp import logsumexp  # NOQA
from chainer.functions.math.logsumexp import LogSumExp  # NOQA
from chainer.functions.math.matmul import batch_matmul  # NOQA
from chainer.functions.math.matmul import BatchMatMul  # NOQA
from chainer.functions.math.matmul import matmul  # NOQA
from chainer.functions.math.matmul import MatMul  # NOQA
from chainer.functions.math.maximum import maximum  # NOQA
from chainer.functions.math.maximum import Maximum  # NOQA
from chainer.functions.math.minimum import minimum  # NOQA
from chainer.functions.math.minimum import Minimum  # NOQA
from chainer.functions.math.minmax import argmax  # NOQA
from chainer.functions.math.minmax import ArgMax  # NOQA
from chainer.functions.math.minmax import argmin  # NOQA
from chainer.functions.math.minmax import ArgMin  # NOQA
from chainer.functions.math.minmax import max  # NOQA
from chainer.functions.math.minmax import Max  # NOQA
from chainer.functions.math.minmax import min  # NOQA
from chainer.functions.math.minmax import Min  # NOQA
from chainer.functions.math.scale import scale  # NOQA
from chainer.functions.math.sqrt import rsqrt  # NOQA
from chainer.functions.math.sqrt import sqrt  # NOQA
from chainer.functions.math.sqrt import Sqrt  # NOQA
from chainer.functions.math.square import square  # NOQA
from chainer.functions.math.square import Square  # NOQA
from chainer.functions.math.squared_difference import squared_difference  # NOQA
from chainer.functions.math.squared_difference import SquaredDifference  # NOQA
from chainer.functions.math.sum import sum  # NOQA
from chainer.functions.math.sum import Sum  # NOQA
from chainer.functions.math.trigonometric import arccos  # NOQA
from chainer.functions.math.trigonometric import Arccos  # NOQA
from chainer.functions.math.trigonometric import arcsin  # NOQA
from chainer.functions.math.trigonometric import Arcsin  # NOQA
from chainer.functions.math.trigonometric import arctan  # NOQA
from chainer.functions.math.trigonometric import Arctan  # NOQA
from chainer.functions.math.trigonometric import cos  # NOQA
from chainer.functions.math.trigonometric import Cos  # NOQA
from chainer.functions.math.trigonometric import sin  # NOQA
from chainer.functions.math.trigonometric import Sin  # NOQA
from chainer.functions.math.trigonometric import tan  # NOQA
from chainer.functions.math.trigonometric import Tan  # NOQA

<<<<<<< HEAD
Dropconnect = dropconnect.Dropconnect
dropconnect = dropconnect.dropconnect
Dropout = dropout.Dropout
dropout = dropout.dropout
Gaussian = gaussian.Gaussian
gaussian = gaussian.gaussian
=======
from chainer.functions.noise.dropout import dropout  # NOQA
from chainer.functions.noise.dropout import Dropout  # NOQA
from chainer.functions.noise.gaussian import gaussian  # NOQA
from chainer.functions.noise.gaussian import Gaussian  # NOQA
from chainer.functions.noise.zoneout import zoneout  # NOQA
from chainer.functions.noise.zoneout import Zoneout  # NOQA
>>>>>>> d3883727

from chainer.functions.normalization.batch_normalization import batch_normalization  # NOQA
from chainer.functions.normalization.batch_normalization import fixed_batch_normalization  # NOQA
from chainer.functions.normalization.l2_normalization import normalize  # NOQA
from chainer.functions.normalization.l2_normalization import NormalizeL2  # NOQA
from chainer.functions.normalization.local_response_normalization import local_response_normalization  # NOQA
from chainer.functions.normalization.local_response_normalization import LocalResponseNormalization  # NOQA

from chainer.functions.pooling.average_pooling_2d import average_pooling_2d  # NOQA
from chainer.functions.pooling.average_pooling_2d import AveragePooling2D  # NOQA
from chainer.functions.pooling.max_pooling_2d import max_pooling_2d  # NOQA
from chainer.functions.pooling.max_pooling_2d import MaxPooling2D  # NOQA
from chainer.functions.pooling.roi_pooling_2d import roi_pooling_2d  # NOQA
from chainer.functions.pooling.roi_pooling_2d import ROIPooling2D  # NOQA
from chainer.functions.pooling.spatial_pyramid_pooling_2d import spatial_pyramid_pooling_2d  # NOQA
from chainer.functions.pooling.spatial_pyramid_pooling_2d import SpatialPyramidPooling2D  # NOQA
from chainer.functions.pooling.unpooling_2d import Unpooling2D  # NOQA
from chainer.functions.pooling.unpooling_2d import unpooling_2d  # NOQA

from chainer.functions.util.forget import forget  # NOQA
from chainer.functions.util.forget import Forget  # NOQA

# Import for backward compatibility
# om chainer.links.activation.prelu import PReLU  # NOQA

from chainer.links.connection.bilinear import Bilinear  # NOQA
from chainer.links.connection.convolution_2d import Convolution2D  # NOQA
from chainer.links.connection.dilated_convolution_2d import DilatedConvolution2D  # NOQA
from chainer.links.connection.embed_id import EmbedID  # NOQA
from chainer.links.connection.inception import Inception  # NOQA
from chainer.links.connection.inceptionbn import InceptionBN  # NOQA
from chainer.links.connection.linear import Linear  # NOQA
from chainer.links.connection.parameter import Parameter  # NOQA

from chainer.links.loss.hierarchical_softmax import BinaryHierarchicalSoftmax  # NOQA
from chainer.links.loss.negative_sampling import NegativeSampling  # NOQA

from chainer.links.normalization.batch_normalization import BatchNormalization  # NOQA<|MERGE_RESOLUTION|>--- conflicted
+++ resolved
@@ -67,56 +67,6 @@
 from chainer.functions.loss import triplet  # NOQA
 from chainer.functions.loss import vae  # NOQA  # NOQA
 from chainer.functions.math import basic_math  # NOQA
-<<<<<<< HEAD
-from chainer.functions.math import batch_l2_norm_squared
-from chainer.functions.math import bias
-from chainer.functions.math import ceil
-from chainer.functions.math import clip
-from chainer.functions.math import det
-from chainer.functions.math import exponential
-from chainer.functions.math import exponential_m1
-from chainer.functions.math import floor
-from chainer.functions.math import hyperbolic
-from chainer.functions.math import identity
-from chainer.functions.math import inv
-from chainer.functions.math import linear_interpolate
-from chainer.functions.math import logarithm_1p
-from chainer.functions.math import logsumexp
-from chainer.functions.math import matmul
-from chainer.functions.math import maximum
-from chainer.functions.math import minimum
-from chainer.functions.math import minmax
-from chainer.functions.math import scale
-from chainer.functions.math import sqrt
-from chainer.functions.math import sum
-from chainer.functions.math import trigonometric
-from chainer.functions.noise import dropconnect
-from chainer.functions.noise import dropout
-from chainer.functions.noise import gaussian
-from chainer.functions.normalization import batch_normalization
-from chainer.functions.normalization import l2_normalization
-from chainer.functions.normalization import local_response_normalization
-from chainer.functions.pooling import average_pooling_2d
-from chainer.functions.pooling import max_pooling_2d
-from chainer.functions.pooling import roi_pooling_2d
-from chainer.functions.pooling import spatial_pyramid_pooling_2d
-from chainer.functions.pooling import unpooling_2d
-from chainer.functions.util import forget
-from chainer.links.activation import prelu as links_prelu
-from chainer.links.connection import bilinear as links_bilinear
-from chainer.links.connection import convolution_2d as links_convolution_2d
-from chainer.links.connection import dilated_convolution_2d \
-    as links_dilated_convolution_2d
-from chainer.links.connection import embed_id as links_embed_id
-from chainer.links.connection import inception
-from chainer.links.connection import inceptionbn
-from chainer.links.connection import linear as links_linear
-from chainer.links.connection import parameter
-from chainer.links.loss import hierarchical_softmax
-from chainer.links.loss import negative_sampling as links_negative_sampling
-from chainer.links.normalization import batch_normalization \
-    as links_batch_normalization
-=======
 from chainer.functions.math import batch_l2_norm_squared  # NOQA
 from chainer.functions.math import bias  # NOQA
 from chainer.functions.math import ceil  # NOQA
@@ -142,6 +92,7 @@
 from chainer.functions.math import sum  # NOQA
 from chainer.functions.math import trigonometric  # NOQA
 from chainer.functions.noise import dropout  # NOQA
+from chainer.functions.noise import dropconnect  # NOQA
 from chainer.functions.noise import gaussian  # NOQA
 from chainer.functions.noise import zoneout  # NOQA
 from chainer.functions.normalization import batch_normalization  # NOQA
@@ -153,7 +104,6 @@
 from chainer.functions.pooling import spatial_pyramid_pooling_2d  # NOQA
 from chainer.functions.pooling import unpooling_2d  # NOQA
 from chainer.functions.util import forget  # NOQA
->>>>>>> d3883727
 
 
 # import class and function
@@ -361,21 +311,12 @@
 from chainer.functions.math.trigonometric import tan  # NOQA
 from chainer.functions.math.trigonometric import Tan  # NOQA
 
-<<<<<<< HEAD
-Dropconnect = dropconnect.Dropconnect
-dropconnect = dropconnect.dropconnect
-Dropout = dropout.Dropout
-dropout = dropout.dropout
-Gaussian = gaussian.Gaussian
-gaussian = gaussian.gaussian
-=======
 from chainer.functions.noise.dropout import dropout  # NOQA
 from chainer.functions.noise.dropout import Dropout  # NOQA
 from chainer.functions.noise.gaussian import gaussian  # NOQA
 from chainer.functions.noise.gaussian import Gaussian  # NOQA
 from chainer.functions.noise.zoneout import zoneout  # NOQA
 from chainer.functions.noise.zoneout import Zoneout  # NOQA
->>>>>>> d3883727
 
 from chainer.functions.normalization.batch_normalization import batch_normalization  # NOQA
 from chainer.functions.normalization.batch_normalization import fixed_batch_normalization  # NOQA
