--- conflicted
+++ resolved
@@ -39,7 +39,6 @@
         self.state_size = out_size
         self.reset_state()
 
-<<<<<<< HEAD
         for i in range(0, 4 * out_size, out_size):
             initializations.init_weight(
                 self.lateral.W.data[i:i + out_size, :], lateral_init)
@@ -52,7 +51,7 @@
         initializations.init_weight(i, bias_init)
         initializations.init_weight(f, forget_bias_init)
         initializations.init_weight(o, bias_init)
-=======
+
     def to_cpu(self):
         super(LSTM, self).to_cpu()
         if self.c is not None:
@@ -66,7 +65,6 @@
             self.c.to_gpu(device)
         if self.h is not None:
             self.h.to_gpu(device)
->>>>>>> 6b28aa90
 
     def reset_state(self):
         """Resets the internal state.
