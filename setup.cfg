[metadata]
license_files = docs/source/license.rst

[flake8]  # for flake8 & autopep8
# Exclude patterns need to match with absolute/relative file/directory path.
exclude = *.git*, *.eggs*, *cupy/array_api*, *tests/cupy_tests/array_api_tests*, *docs/source*
per-file-ignores =
    # ignore long lines containing arrays of numerical constants
    cupyx/scipy/special/_gammainc.py:E501

[mypy]
# Keep in sync with the list in .pre-commit-config.yaml
files = cupy, cupyx, cupy_backends, .github, .pfnci
ignore_missing_imports = True
disable_error_code = attr-defined

[tool:pytest]
filterwarnings =
    error::FutureWarning
    # ignore FutureWarning from cupy._util.experimental
    ignore:.* is experimental\.:FutureWarning:cupy
    ignore::UserWarning
    error::DeprecationWarning
    error::PendingDeprecationWarning
    error::numpy.VisibleDeprecationWarning
    error::numpy.ComplexWarning
    # distutils (Python 3.10)
    ignore:The distutils(.+) is deprecated:DeprecationWarning
    # pkg_resources
    ignore::DeprecationWarning:pkg_resources
    # importing old SciPy is warned because it tries to
    # import nose via numpy.testing
    ignore::DeprecationWarning:scipy\._lib\._numpy_compat
    # importing stats from old SciPy is warned because it tries to
    # import numpy.testing.decorators
    ignore::DeprecationWarning:scipy\.stats\.morestats
    # Using `scipy.sparse` against NumPy 1.15+ raises warning
    # as it uses `np.matrix` which is pending deprecation.
    # Also exclude `numpy.matrixlib.defmatrix` as SciPy and our
    # test code uses `np.asmatrix`, which internally calls
    # `np.matrix`.
    ignore::PendingDeprecationWarning:scipy\.sparse\.\w+
    ignore::PendingDeprecationWarning:numpy\.matrixlib\.defmatrix
    # pyreadline (dependency from optuna -> cliff -> cmd2) uses deprecated ABCs
    ignore:Using or importing the ABCs from:DeprecationWarning:pyreadline
    # Ignore warnings from Optuna 3.0 internal code
    # TODO(kmaehashi): Remove after the issue is fixed in Optuna.
    ignore:(.+?) has been deprecated in v3.0.0:FutureWarning:optuna
<<<<<<< HEAD
xfail_strict=true
=======

    # setuptools 65+
    # TODO(kmaehashi): Remove distutils from cupy_builder to remove this
    ignore:Absolute path '(.+?)' is being replaced with a relative path '(.+?)' for outputs:DeprecationWarning:distutils
xfail_strict=true

[metadata]
license_files = docs/source/license.rst

[mypy]
ignore_missing_imports = True
disable_error_code = attr-defined
>>>>>>> d588608a
<|MERGE_RESOLUTION|>--- conflicted
+++ resolved
@@ -46,19 +46,8 @@
     # Ignore warnings from Optuna 3.0 internal code
     # TODO(kmaehashi): Remove after the issue is fixed in Optuna.
     ignore:(.+?) has been deprecated in v3.0.0:FutureWarning:optuna
-<<<<<<< HEAD
-xfail_strict=true
-=======
 
     # setuptools 65+
     # TODO(kmaehashi): Remove distutils from cupy_builder to remove this
     ignore:Absolute path '(.+?)' is being replaced with a relative path '(.+?)' for outputs:DeprecationWarning:distutils
-xfail_strict=true
-
-[metadata]
-license_files = docs/source/license.rst
-
-[mypy]
-ignore_missing_imports = True
-disable_error_code = attr-defined
->>>>>>> d588608a
+xfail_strict=true