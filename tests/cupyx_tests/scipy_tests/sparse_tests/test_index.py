--- conflicted
+++ resolved
@@ -94,41 +94,14 @@
         self._run(10)
         self._run(-10)
 
-<<<<<<< HEAD
-    def test_major_fancy(self):
-        self._run([1, 5, 4])
-        self._run([10, 2])
-        self._run([2])
-=======
         self._run(numpy.array(10))
         self._run(numpy.array(-10))
 
         self._run(cupy.array(10))
         self._run(cupy.array(-10))
->>>>>>> 03de3795
 
     def test_major_slice_minor_slice(self):
         self._run(slice(1, 5), slice(1, 5))
-
-    def test_major_slice_minor_all(self):
-        self._run(slice(1, 5), slice(None))
-        self._run(slice(5, 1), slice(None))
-
-    def test_major_slice_minor_scalar(self):
-        self._run(slice(1, 5), 5)
-        self._run(slice(5, 1), 5)
-        self._run(slice(5, 1, -1), 5)
-
-    def test_major_all_minor_fancy(self):
-        self._run(slice(None), [1, 5, 2, 3, 4, 5, 4, 1, 5])
-        self._run(slice(None), [0, 3, 4, 1, 1, 5, 5, 2, 3, 4, 5, 4, 1, 5])
-
-<<<<<<< HEAD
-    def test_major_fancy_minor_fancy(self):
-        self._run([1, 5, 4], [1, 5, 4])
-        self._run([2, 0, 10], [9, 2, 1])
-        self._run([2, 0], [2, 1])
-=======
         self._run(slice(1, 20, 2), slice(1, 5, 1))
         self._run(slice(20, 1, 2), slice(1, 5, 1))
         self._run(slice(1, 15, 2), slice(1, 5, 1))
@@ -136,7 +109,24 @@
         self._run(slice(1, 15, 5), slice(1, 5, 1))
         self._run(slice(20, 1, 5), slice(None))
         self._run(slice(1, 20, 5), slice(None))
->>>>>>> 03de3795
+
+    def test_major_slice_minor_all(self):
+        self._run(slice(1, 5), slice(None))
+        self._run(slice(5, 1), slice(None))
+
+    def test_major_slice_minor_scalar(self):
+        self._run(slice(1, 5), 5)
+        self._run(slice(5, 1), 5)
+        self._run(slice(5, 1, -1), 5)
+
+    def test_major_all_minor_fancy(self):
+        self._run(slice(None), [1, 5, 2, 3, 4, 5, 4, 1, 5])
+        self._run(slice(None), [0, 3, 4, 1, 1, 5, 5, 2, 3, 4, 5, 4, 1, 5])
+
+    def test_major_fancy_minor_fancy(self):
+        self._run([1, 5, 4], [1, 5, 4])
+        self._run([2, 0, 10], [9, 2, 1])
+        self._run([2, 0], [2, 1])
 
     def test_major_scalar_minor_slice(self):
         self._run(5, slice(1, 5))
@@ -192,88 +182,11 @@
         self._run([1, 5, 4, 5, 1], slice(1, 5))
         self._run([1, 5, 4, 5, 1], slice(5, 1, 1))
 
-<<<<<<< HEAD
-    def test_major_slice_with_step(self):
-
-        # positive step
-        self._run(slice(1, 10, 2))
-        self._run(slice(2, 10, 5))
-        self._run(slice(0, 10, 10))
-
-        self._run(slice(1, None, 2))
-        self._run(slice(2, None, 5))
-        self._run(slice(0, None,  10))
-
-        # negative step
-        self._run(slice(10, 1, -2))
-        self._run(slice(10, 2, -5))
-        self._run(slice(10, 0, -10))
-
-        self._run(slice(10, None, -2))
-        self._run(slice(10, None, -5))
-        self._run(slice(10, None, -10))
-
-    def test_major_slice_with_step_minor_slice_with_step(self):
-
-        # positive step
-        self._run(slice(1, 10, 2), slice(1, 10, 2))
-        self._run(slice(2, 10, 5), slice(2, 10, 5))
-        self._run(slice(0, 10, 10), slice(0, 10, 10))
-
-        # negative step
-        self._run(slice(10, 1, 2), slice(10, 1, 2))
-        self._run(slice(10, 2, 5), slice(10, 2, 5))
-        self._run(slice(10, 0, 10), slice(10, 0, 10))
-
-    def test_major_slice_with_step_minor_all(self):
-
-        # positive step
-        self._run(slice(1, 10, 2), slice(None))
-        self._run(slice(2, 10, 5), slice(None))
-        self._run(slice(0, 10, 10), slice(None))
-
-        # negative step
-        self._run(slice(10, 1, 2), slice(None))
-        self._run(slice(10, 2, 5), slice(None))
-        self._run(slice(10, 0, 10), slice(None))
-
-    def test_major_all_minor_slice_step(self):
-
-        # positive step incr
-        self._run(slice(None), slice(1, 10, 2))
-        self._run(slice(None), slice(2, 10, 5))
-        self._run(slice(None), slice(0, 10, 10))
-
-        # positive step decr
-        self._run(slice(None), slice(10, 1, 2))
-        self._run(slice(None), slice(10, 2, 5))
-        self._run(slice(None), slice(10, 0, 10))
-
-        # positive step incr
-        self._run(slice(None), slice(10, 1, 2))
-        self._run(slice(None), slice(10, 2, 5))
-        self._run(slice(None), slice(10, 0, 10))
-
-        # negative step decr
-        self._run(slice(None), slice(10, 1, -2))
-        self._run(slice(None), slice(10, 2, -5))
-        self._run(slice(None), slice(10, 0, -10))
-
-    def test_major_reorder(self):
-        self._run(slice(None, None, -1))
-        self._run(slice(None, None, -2))
-        self._run(slice(None, None, -50))
-
-    def test_major_reorder_minor_reorder(self):
-        self._run(slice(None, None, -1), slice(None, None, -1))
-        self._run(slice(None, None, -3), slice(None, None, -3))
-=======
         for idx in self._get_index_combos([1, 5, 4, 5, 1]):
             self._run(idx, slice(5, 1, 1))
 
         for idx in self._get_index_combos([1, 5, 4, 5, 1]):
             self._run(idx, slice(1, 5))
->>>>>>> 03de3795
 
     # Minor Indexing
 
