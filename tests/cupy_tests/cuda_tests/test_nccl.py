--- conflicted
+++ resolved
@@ -33,7 +33,6 @@
         comm.check_async_error()
         comm.destroy()
 
-<<<<<<< HEAD
     @attr.gpu
     def test_init_all(self):
         comms = cuda.nccl.NcclCommunicator.initAll(1)
@@ -63,7 +62,6 @@
         id = cuda.nccl.get_unique_id()
         comm = cuda.nccl.NcclCommunicator(1, id, 0)
         assert 1 == comm.size()
-=======
 
 @unittest.skipUnless(cuda.nccl_enabled, 'nccl is not installed')
 class TestExceptionPicklable(unittest.TestCase):
@@ -72,5 +70,4 @@
         e1 = cuda.nccl.NcclError(1)
         e2 = pickle.loads(pickle.dumps(e1))
         assert e1.args == e2.args
-        assert str(e1) == str(e2)
->>>>>>> b292cb75
+        assert str(e1) == str(e2)