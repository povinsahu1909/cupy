--- conflicted
+++ resolved
@@ -2,12 +2,7 @@
 import numpy
 import unittest
 
-<<<<<<< HEAD
 import cupy
-=======
-import numpy
-
->>>>>>> 2cc55c21
 from cupy import testing
 
 
@@ -108,12 +103,8 @@
 
     def test_floor_divide(self):
         with testing.NumpyError(divide='ignore'):
-<<<<<<< HEAD
             self.check_binary('floor_divide')
         self.check_raises_with_numpy_input(2, 'floor_divide')
-=======
-            self.check_binary('floor_divide', no_complex=True)
->>>>>>> 2cc55c21
 
     def test_floor_divide_negative(self):
         with testing.NumpyError(divide='ignore'):
@@ -121,12 +112,8 @@
 
     def test_fmod(self):
         with testing.NumpyError(divide='ignore'):
-<<<<<<< HEAD
             self.check_binary('fmod')
         self.check_raises_with_numpy_input(2, 'fmod')
-=======
-            self.check_binary('fmod', no_complex=True)
->>>>>>> 2cc55c21
 
     def test_fmod_negative(self):
         with testing.NumpyError(divide='ignore'):
@@ -144,12 +131,8 @@
 
     def test_remainder(self):
         with testing.NumpyError(divide='ignore'):
-<<<<<<< HEAD
             self.check_binary('remainder')
         self.check_raises_with_numpy_input(2, 'remainder')
-=======
-            self.check_binary('remainder', no_complex=True)
->>>>>>> 2cc55c21
 
     def test_remainder_negative(self):
         with testing.NumpyError(divide='ignore'):
