--- conflicted
+++ resolved
@@ -183,14 +183,9 @@
 @testing.gpu
 class TestLstsq(unittest.TestCase):
 
-<<<<<<< HEAD
-    @testing.for_dtypes('ifdFD')
-    def check_lstsq_solution(self, a_shape, b_shape, seed, rcond, dtype,
-=======
-    @testing.for_dtypes('fdFD')
+    @testing.for_dtypes('ifdFD')
     @testing.numpy_cupy_allclose(atol=1e-3)
     def check_lstsq_solution(self, a_shape, b_shape, seed, rcond, xp, dtype,
->>>>>>> 4e8f39da
                              singular=False):
         a = testing.shaped_random(a_shape, xp, dtype=dtype, seed=seed)
         if singular:
