--- conflicted
+++ resolved
@@ -433,57 +433,6 @@
     return [os.path.relpath(x[1], 'cupy') for x in files_to_copy]
 
 
-<<<<<<< HEAD
-=======
-def cythonize(extensions, ctx: Context):
-    # Delay importing Cython as it may be installed via setup_requires if
-    # the user does not have Cython installed.
-    import Cython
-    import Cython.Build
-    cython_version = pkg_resources.parse_version(Cython.__version__)
-
-    directives = {
-        'linetrace': ctx.linetrace,
-        'profile': ctx.profile,
-        # Embed signatures for Sphinx documentation.
-        'embedsignature': True,
-    }
-
-    cythonize_options = {
-        'annotate': ctx.annotate
-    }
-
-    # Compile-time constants to be used in Cython code
-    compile_time_env = cythonize_options.get('compile_time_env')
-    if compile_time_env is None:
-        compile_time_env = {}
-        cythonize_options['compile_time_env'] = compile_time_env
-
-    # Enable CUDA Python.
-    # TODO: add `cuda` to `setup_requires` only when this flag is set
-    use_cuda_python = cupy_builder.get_context().use_cuda_python
-    compile_time_env['CUPY_USE_CUDA_PYTHON'] = use_cuda_python
-    if use_cuda_python:
-        print('Using CUDA Python')
-
-    compile_time_env['CUPY_CUFFT_STATIC'] = False
-    compile_time_env['CUPY_CYTHON_VERSION'] = str(cython_version)
-    if ctx.use_stub:  # on RTD
-        compile_time_env['CUPY_CUDA_VERSION'] = 0
-        compile_time_env['CUPY_HIP_VERSION'] = 0
-    elif ctx.use_hip:  # on ROCm/HIP
-        compile_time_env['CUPY_CUDA_VERSION'] = 0
-        compile_time_env['CUPY_HIP_VERSION'] = build.get_hip_version()
-    else:  # on CUDA
-        compile_time_env['CUPY_CUDA_VERSION'] = ctx.features['cuda'].get_version()  # NOQA
-        compile_time_env['CUPY_HIP_VERSION'] = 0
-
-    return Cython.Build.cythonize(
-        extensions, verbose=True, language_level=3,
-        compiler_directives=directives, **cythonize_options)
-
-
->>>>>>> 4f1ddd9f
 def get_ext_modules(use_cython: bool, ctx: Context):
     # We need to call get_config_vars to initialize _config_vars in distutils
     # see #1849
